#include <memory>

#include "factory.h"
#include "io.h"
#include "mpm.h"
#include "mpm_explicit.h"
#include "mpm_explicit_twophase.h"

namespace mpm {
// 2D Explicit MPM
static Register<mpm::MPM, mpm::MPMExplicit<2>, const std::shared_ptr<mpm::IO>&>
    mpm_explicit_2d("MPMExplicit2D");

// 3D Explicit MPM
static Register<mpm::MPM, mpm::MPMExplicit<3>, const std::shared_ptr<mpm::IO>&>
    mpm_explicit_3d("MPMExplicit3D");

<<<<<<< HEAD
// 2D Explicit Two Phase MPM
static Register<mpm::MPM, mpm::MPMExplicitTwoPhase<2>,
                const std::shared_ptr<mpm::IO>&>
    mpm_explicit_twophase_2d("MPMExplicitTwoPhase2D");

// 3D Explicit Two Phase MPM
static Register<mpm::MPM, mpm::MPMExplicitTwoPhase<3>,
                const std::shared_ptr<mpm::IO>&>
    mpm_explicit_twophase_3d("MPMExplicitTwoPhase3D");
=======
}  // namespace mpm
>>>>>>> 8fa04f68
<|MERGE_RESOLUTION|>--- conflicted
+++ resolved
@@ -15,7 +15,6 @@
 static Register<mpm::MPM, mpm::MPMExplicit<3>, const std::shared_ptr<mpm::IO>&>
     mpm_explicit_3d("MPMExplicit3D");
 
-<<<<<<< HEAD
 // 2D Explicit Two Phase MPM
 static Register<mpm::MPM, mpm::MPMExplicitTwoPhase<2>,
                 const std::shared_ptr<mpm::IO>&>
@@ -25,6 +24,5 @@
 static Register<mpm::MPM, mpm::MPMExplicitTwoPhase<3>,
                 const std::shared_ptr<mpm::IO>&>
     mpm_explicit_twophase_3d("MPMExplicitTwoPhase3D");
-=======
-}  // namespace mpm
->>>>>>> 8fa04f68
+
+}  // namespace mpm