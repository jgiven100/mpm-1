#include "logger.h"

// Create a logger for IO
const std::shared_ptr<spdlog::logger> mpm::Logger::io_logger =
    spdlog::stdout_color_st("IO");

// Create a logger for reading mesh
const std::shared_ptr<spdlog::logger> mpm::Logger::io_mesh_logger =
    spdlog::stdout_color_st("IOMesh");

// Create a logger for reading ascii mesh
const std::shared_ptr<spdlog::logger> mpm::Logger::io_mesh_ascii_logger =
    spdlog::stdout_color_st("IOMeshAscii");

// Create a logger for point generator
const std::shared_ptr<spdlog::logger> mpm::Logger::point_generator_logger =
    spdlog::stdout_color_st("PointGenerator");

// Create a logger for MPM
const std::shared_ptr<spdlog::logger> mpm::Logger::mpm_logger =
    spdlog::stdout_color_st("MPM");

// Create a logger for MPM Base
const std::shared_ptr<spdlog::logger> mpm::Logger::mpm_base_logger =
    spdlog::stdout_color_st("MPMBase");

// Create a logger for MPM Explicit
const std::shared_ptr<spdlog::logger> mpm::Logger::mpm_explicit_logger =
    spdlog::stdout_color_st("MPMExplicit");

// Create a logger for MPM Explicit USF
const std::shared_ptr<spdlog::logger> mpm::Logger::mpm_explicit_usf_logger =
    spdlog::stdout_color_st("MPMExplicitUSF");

// Create a logger for MPM Explicit USL
const std::shared_ptr<spdlog::logger> mpm::Logger::mpm_explicit_usl_logger =
    spdlog::stdout_color_st("MPMExplicitUSL");

<<<<<<< HEAD
// Create a logger for MPM Semi Implicit Navier Stokes
const std::shared_ptr<spdlog::logger>
    mpm::Logger::mpm_semi_implicit_navier_stokes_logger =
        spdlog::stdout_color_st("MPMSemiImplicitNavierStokes");

// Create a logger for MPM Explicit Two Phase
const std::shared_ptr<spdlog::logger>
    mpm::Logger::mpm_explicit_two_phase_logger =
        spdlog::stdout_color_st("MPMExplicitTwoPhase");

// Create a logger for MPM Semi Implicit Two Phase
const std::shared_ptr<spdlog::logger>
    mpm::Logger::mpm_semi_implicit_two_phase_logger =
        spdlog::stdout_color_st("MPMSemiImplicitTwoPhase");
=======
// Create a logger for MPM Explicit MUSL
const std::shared_ptr<spdlog::logger> mpm::Logger::mpm_explicit_musl_logger =
    spdlog::stdout_color_st("MPMExplicitMUSL");
>>>>>>> 86f72e57
<|MERGE_RESOLUTION|>--- conflicted
+++ resolved
@@ -36,7 +36,10 @@
 const std::shared_ptr<spdlog::logger> mpm::Logger::mpm_explicit_usl_logger =
     spdlog::stdout_color_st("MPMExplicitUSL");
 
-<<<<<<< HEAD
+// Create a logger for MPM Explicit MUSL
+const std::shared_ptr<spdlog::logger> mpm::Logger::mpm_explicit_musl_logger =
+    spdlog::stdout_color_st("MPMExplicitMUSL");
+
 // Create a logger for MPM Semi Implicit Navier Stokes
 const std::shared_ptr<spdlog::logger>
     mpm::Logger::mpm_semi_implicit_navier_stokes_logger =
@@ -50,9 +53,4 @@
 // Create a logger for MPM Semi Implicit Two Phase
 const std::shared_ptr<spdlog::logger>
     mpm::Logger::mpm_semi_implicit_two_phase_logger =
-        spdlog::stdout_color_st("MPMSemiImplicitTwoPhase");
-=======
-// Create a logger for MPM Explicit MUSL
-const std::shared_ptr<spdlog::logger> mpm::Logger::mpm_explicit_musl_logger =
-    spdlog::stdout_color_st("MPMExplicitMUSL");
->>>>>>> 86f72e57
+        spdlog::stdout_color_st("MPMSemiImplicitTwoPhase");