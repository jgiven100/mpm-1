#include "particle.h"
#include "factory.h"
#include "particle_base.h"
#include "particle_bbar.h"
#include "particle_fluid.h"
#include "particle_twophase.h"
#include "particle_xmpm.h"

namespace mpm {
// ParticleType
std::map<std::string, int> ParticleType = {
    {"P2D", 0},       {"P3D", 1},       {"P2DFLUID", 2}, {"P3DFLUID", 3},
<<<<<<< HEAD
    {"P2D2PHASE", 4}, {"P3D2PHASE", 5}, {"P2DXMPM", 6},  {"P3DXMPM", 7}};
std::map<int, std::string> ParticleTypeName = {
    {0, "P2D"},       {1, "P3D"},       {2, "P2DFLUID"}, {3, "P3DFLUID"},
    {4, "P2D2PHASE"}, {5, "P3D2PHASE"}, {6, "P2DXMPM"},  {7, "P3DXMPM"}};
=======
    {"P2D2PHASE", 4}, {"P3D2PHASE", 5}, {"P2DBBAR", 6},  {"P3DBBAR", 7}};
std::map<int, std::string> ParticleTypeName = {
    {0, "P2D"},       {1, "P3D"},       {2, "P2DFLUID"}, {3, "P3DFLUID"},
    {4, "P2D2PHASE"}, {5, "P3D2PHASE"}, {6, "P2DBBAR"},  {7, "P3DBBAR"}};
>>>>>>> aaf3bade
std::map<std::string, std::string> ParticlePODTypeName = {
    {"P2D", "particles"},
    {"P3D", "particles"},
    {"P2DFLUID", "fluid_particles"},
    {"P3DFLUID", "fluid_particles"},
    {"P2D2PHASE", "twophase_particles"},
    {"P3D2PHASE", "twophase_particles"},
<<<<<<< HEAD
    {"P2DXMPM", "xmpm_particles"},
    {"P3DXMPM", "xmpm_particles"}};
=======
    {"P2DBBAR", "particles"},
    {"P3DBBAR", "particles"}};
>>>>>>> aaf3bade
}  // namespace mpm

// Particle2D (2 Dim)
static Register<mpm::ParticleBase<2>, mpm::Particle<2>, mpm::Index,
                const Eigen::Matrix<double, 2, 1>&>
    particle2d("P2D");

// Particle3D (3 Dim)
static Register<mpm::ParticleBase<3>, mpm::Particle<3>, mpm::Index,
                const Eigen::Matrix<double, 3, 1>&>
    particle3d("P3D");

// Particle3D_XMPM (3 Dim)
static Register<mpm::ParticleBase<3>, mpm::ParticleXMPM<3>, mpm::Index,
                const Eigen::Matrix<double, 3, 1>&>
    particle3dxmpm("P3DXMPM");

// Single phase (fluid) particle2D (2 Dim)
static Register<mpm::ParticleBase<2>, mpm::FluidParticle<2>, mpm::Index,
                const Eigen::Matrix<double, 2, 1>&>
    particle2dfluid("P2DFLUID");

// Single phase (fluid) particle3D (3 Dim)
static Register<mpm::ParticleBase<3>, mpm::FluidParticle<3>, mpm::Index,
                const Eigen::Matrix<double, 3, 1>&>
    particle3dfluid("P3DFLUID");

// Two-phase particle2D (2 Dim)
static Register<mpm::ParticleBase<2>, mpm::TwoPhaseParticle<2>, mpm::Index,
                const Eigen::Matrix<double, 2, 1>&>
    particle2d2phase("P2D2PHASE");

// Two-phase particle3D (3 Dim)
static Register<mpm::ParticleBase<3>, mpm::TwoPhaseParticle<3>, mpm::Index,
                const Eigen::Matrix<double, 3, 1>&>
    particle3d2phase("P3D2PHASE");

// Particle2D with B-bar method (2 Dim)
static Register<mpm::ParticleBase<2>, mpm::ParticleBbar<2>, mpm::Index,
                const Eigen::Matrix<double, 2, 1>&>
    particle2dbbar("P2DBBAR");

// Particle3D with B-bar method (3 Dim)
static Register<mpm::ParticleBase<3>, mpm::ParticleBbar<3>, mpm::Index,
                const Eigen::Matrix<double, 3, 1>&>
    particle3dbbar("P3DBBAR");<|MERGE_RESOLUTION|>--- conflicted
+++ resolved
@@ -10,17 +10,13 @@
 // ParticleType
 std::map<std::string, int> ParticleType = {
     {"P2D", 0},       {"P3D", 1},       {"P2DFLUID", 2}, {"P3DFLUID", 3},
-<<<<<<< HEAD
-    {"P2D2PHASE", 4}, {"P3D2PHASE", 5}, {"P2DXMPM", 6},  {"P3DXMPM", 7}};
+    {"P2D2PHASE", 4}, {"P3D2PHASE", 5}, {"P2DXMPM", 6},  {"P3DXMPM", 7},
+    {"P2DBBAR", 8},   {"P3DBBAR", 9}};
 std::map<int, std::string> ParticleTypeName = {
     {0, "P2D"},       {1, "P3D"},       {2, "P2DFLUID"}, {3, "P3DFLUID"},
-    {4, "P2D2PHASE"}, {5, "P3D2PHASE"}, {6, "P2DXMPM"},  {7, "P3DXMPM"}};
-=======
-    {"P2D2PHASE", 4}, {"P3D2PHASE", 5}, {"P2DBBAR", 6},  {"P3DBBAR", 7}};
-std::map<int, std::string> ParticleTypeName = {
-    {0, "P2D"},       {1, "P3D"},       {2, "P2DFLUID"}, {3, "P3DFLUID"},
-    {4, "P2D2PHASE"}, {5, "P3D2PHASE"}, {6, "P2DBBAR"},  {7, "P3DBBAR"}};
->>>>>>> aaf3bade
+    {4, "P2D2PHASE"}, {5, "P3D2PHASE"}, {6, "P2DXMPM"},  {7, "P3DXMPM"},
+    {8, "P2DBBAR"},   {9, "P3DBBAR"}};
+
 std::map<std::string, std::string> ParticlePODTypeName = {
     {"P2D", "particles"},
     {"P3D", "particles"},
@@ -28,13 +24,10 @@
     {"P3DFLUID", "fluid_particles"},
     {"P2D2PHASE", "twophase_particles"},
     {"P3D2PHASE", "twophase_particles"},
-<<<<<<< HEAD
     {"P2DXMPM", "xmpm_particles"},
-    {"P3DXMPM", "xmpm_particles"}};
-=======
+    {"P3DXMPM", "xmpm_particles"},
     {"P2DBBAR", "particles"},
     {"P3DBBAR", "particles"}};
->>>>>>> aaf3bade
 }  // namespace mpm
 
 // Particle2D (2 Dim)
