--- conflicted
+++ resolved
@@ -4,12 +4,8 @@
 
 #include "cell.h"
 #include "element.h"
-<<<<<<< HEAD
 #include "functions/function_base.h"
-#include "hdf5.h"
-=======
 #include "hdf5_particle.h"
->>>>>>> 0367d187
 #include "hexahedron_element.h"
 #include "material/material.h"
 #include "node.h"
@@ -25,13 +21,9 @@
   // Number of phases
   const unsigned Nphases = 1;
   // Phase
-<<<<<<< HEAD
-  const unsigned Phase = 0;
+  const unsigned phase = 0;
   // Null pointer to a math function
   std::shared_ptr<mpm::FunctionBase> mfunction = nullptr;
-=======
-  const unsigned phase = 0;
->>>>>>> 0367d187
 
   // Coordinates
   Eigen::Matrix<double, 1, 1> coords;
@@ -181,19 +173,12 @@
     // Traction
     double traction = 65.32;
     const unsigned Direction = 0;
-
     // Check traction
     for (unsigned i = 0; i < Dim; ++i)
-<<<<<<< HEAD
-      REQUIRE(particle->traction(Phase)(i) == Approx(0.).epsilon(Tolerance));
+      REQUIRE(particle->traction()(i) == Approx(0.).epsilon(Tolerance));
     // Try with a null math fuction ptr
-    REQUIRE(particle->assign_traction(Phase, Direction, traction, mfunction) ==
+    REQUIRE(particle->assign_traction(Direction, traction, mfunction) ==
             true);
-=======
-      REQUIRE(particle->traction()(i) == Approx(0.).epsilon(Tolerance));
-
-    REQUIRE(particle->assign_traction(Direction, traction) == true);
->>>>>>> 0367d187
 
     for (unsigned i = 0; i < Dim; ++i) {
       if (i == Direction)
@@ -204,12 +189,8 @@
 
     // Check for incorrect direction
     const unsigned wrong_dir = 4;
-<<<<<<< HEAD
-    REQUIRE(particle->assign_traction(Phase, wrong_dir, traction, mfunction) ==
+    REQUIRE(particle->assign_traction(wrong_dir, traction, mfunction) ==
             false);
-=======
-    REQUIRE(particle->assign_traction(wrong_dir, traction) == false);
->>>>>>> 0367d187
 
     // Check again to ensure value hasn't been updated
     for (unsigned i = 0; i < Dim; ++i) {
@@ -910,22 +891,15 @@
     // Check traction force
     double traction = 7.68;
     const unsigned direction = 1;
-
     // Assign volume
     REQUIRE(particle->assign_volume(0.0) == false);
     REQUIRE(particle->assign_volume(-5.0) == false);
     REQUIRE(particle->assign_volume(2.0) == true);
     // Assign traction to particle
-<<<<<<< HEAD
-    particle->assign_traction(phase, direction, traction, mfunction);
+    particle->assign_traction(direction, traction, mfunction);
     // Map traction force
     double current_time = 5.0;
-    particle->map_traction_force(phase, current_time);
-=======
-    particle->assign_traction(direction, traction);
-    // Map traction force
-    particle->map_traction_force();
->>>>>>> 0367d187
+    particle->map_traction_force(current_time);
 
     // Traction force
     Eigen::Matrix<double, 4, 2> traction_force;
@@ -945,15 +919,9 @@
         REQUIRE(nodes[i]->external_force(phase)[j] ==
                 Approx(traction_force(i, j)).epsilon(Tolerance));
     // Reset traction
-<<<<<<< HEAD
-    particle->assign_traction(phase, direction, -traction, mfunction);
+    particle->assign_traction(direction, -traction, mfunction);
     // Map traction force
-    particle->map_traction_force(phase, current_time);
-=======
-    particle->assign_traction(direction, -traction);
-    // Map traction force
-    particle->map_traction_force();
->>>>>>> 0367d187
+    particle->map_traction_force(current_time);
     // Check nodal external force
     for (unsigned i = 0; i < traction_force.rows(); ++i)
       for (unsigned j = 0; j < traction_force.cols(); ++j)
@@ -1136,12 +1104,8 @@
     for (unsigned i = 0; i < Dim; ++i)
       REQUIRE(particle->traction()(i) == Approx(0.).epsilon(Tolerance));
 
-<<<<<<< HEAD
-    REQUIRE(particle->assign_traction(Phase, Direction, traction, mfunction) ==
+    REQUIRE(particle->assign_traction(Direction, traction, mfunction) ==
             true);
-=======
-    REQUIRE(particle->assign_traction(Direction, traction) == true);
->>>>>>> 0367d187
 
     // Calculate traction force = traction * volume / spacing
     traction *= 2.0 / (std::pow(2.0, 1. / Dim));
@@ -1155,12 +1119,7 @@
 
     // Check for incorrect direction
     const unsigned wrong_dir = 4;
-<<<<<<< HEAD
-    REQUIRE(particle->assign_traction(Phase, wrong_dir, traction, mfunction) ==
-            false);
-=======
-    REQUIRE(particle->assign_traction(wrong_dir, traction) == false);
->>>>>>> 0367d187
+    REQUIRE(particle->assign_traction(wrong_dir, traction, mfunction) == false);
 
     // Check again to ensure value hasn't been updated
     for (unsigned i = 0; i < Dim; ++i) {
@@ -1642,6 +1601,8 @@
     std::shared_ptr<mpm::ParticleBase<Dim>> particle =
         std::make_shared<mpm::Particle<Dim>>(id, coords);
 
+    // Phase
+    const unsigned phase = 0;
     // Time-step
     const double dt = 0.1;
 
@@ -1974,15 +1935,9 @@
     REQUIRE(particle->assign_volume(-5.0) == false);
     REQUIRE(particle->assign_volume(2.0) == true);
     // Assign traction to particle
-<<<<<<< HEAD
-    particle->assign_traction(phase, direction, traction, mfunction);
+    particle->assign_traction(direction, traction, mfunction);
     // Map traction force
-    particle->map_traction_force(phase, current_time);
-=======
-    particle->assign_traction(direction, traction);
-    // Map traction force
-    particle->map_traction_force();
->>>>>>> 0367d187
+    particle->map_traction_force(current_time);
 
     // Traction force
     Eigen::Matrix<double, 8, 3> traction_force;
@@ -2006,15 +1961,9 @@
         REQUIRE(nodes[i]->external_force(phase)[j] ==
                 Approx(traction_force(i, j)).epsilon(Tolerance));
     // Reset traction
-<<<<<<< HEAD
-    particle->assign_traction(phase, direction, -traction, mfunction);
+    particle->assign_traction(direction, -traction, mfunction);
     // Map traction force
-    particle->map_traction_force(phase, current_time);
-=======
-    particle->assign_traction(direction, -traction);
-    // Map traction force
-    particle->map_traction_force();
->>>>>>> 0367d187
+    particle->map_traction_force(current_time);
     // Check nodal external force
     for (unsigned i = 0; i < traction_force.rows(); ++i)
       for (unsigned j = 0; j < traction_force.cols(); ++j)
@@ -2207,12 +2156,8 @@
     for (unsigned i = 0; i < Dim; ++i)
       REQUIRE(particle->traction()(i) == Approx(0.).epsilon(Tolerance));
 
-<<<<<<< HEAD
-    REQUIRE(particle->assign_traction(Phase, Direction, traction, mfunction) ==
+    REQUIRE(particle->assign_traction(Direction, traction, mfunction) ==
             true);
-=======
-    REQUIRE(particle->assign_traction(Direction, traction) == true);
->>>>>>> 0367d187
 
     // Calculate traction force = traction * volume / spacing
     traction *= 2.0 / (std::pow(2.0, 1. / Dim));
@@ -2226,12 +2171,8 @@
 
     // Check for incorrect direction
     const unsigned wrong_dir = 4;
-<<<<<<< HEAD
-    REQUIRE(particle->assign_traction(Phase, wrong_dir, traction, mfunction) ==
+    REQUIRE(particle->assign_traction(wrong_dir, traction, mfunction) ==
             false);
-=======
-    REQUIRE(particle->assign_traction(wrong_dir, traction) == false);
->>>>>>> 0367d187
 
     // Check again to ensure value hasn't been updated
     for (unsigned i = 0; i < Dim; ++i) {
