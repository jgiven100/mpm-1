#ifndef MPM_CONSTRAINTS_H_
#define MPM_CONSTRAINTS_H_

#include <memory>

#include "friction_constraint.h"
#include "logger.h"
#include "mesh.h"
#include "pressure_constraint.h"
#include "velocity_constraint.h"

namespace mpm {

//! Constraints class to store velocity and frictional constraints
//! \brief Constraint class to store a constraint on mesh
template <unsigned Tdim>
class Constraints {
 public:
  // Constructor with mesh as input argument
  Constraints(std::shared_ptr<mpm::Mesh<Tdim>> mesh) {
    mesh_ = mesh;
    console_ =
        std::make_unique<spdlog::logger>("Constraints", mpm::stdout_sink);
  }

  //! Assign nodal velocity constraints
  //! \param[in] setid Node set id
  //! \param[in] velocity_constraints Velocity constraint at node, dir, velocity
  bool assign_nodal_velocity_constraint(
      int set_id, const std::shared_ptr<mpm::VelocityConstraint>& constraint);

  //! Assign velocity constraints to nodes
  //! \param[in] velocity_constraints Constraint at node, dir, and velocity
  bool assign_nodal_velocity_constraints(
      const std::vector<std::tuple<mpm::Index, unsigned, double>>&
          velocity_constraints);

  //! Assign nodal frictional constraints
  //! \param[in] setid Node set id
  //! \param[in] friction_constraints Constraint at node, dir, sign, friction
  bool assign_nodal_frictional_constraint(
      int nset_id,
      const std::shared_ptr<mpm::FrictionConstraint>& fconstraints);

  //! Assign friction constraints to nodes
  //! \param[in] friction_constraints Constraint at node, dir, sign, and
  //! friction
  bool assign_nodal_friction_constraints(
      const std::vector<std::tuple<mpm::Index, unsigned, int, double>>&
          friction_constraints);

<<<<<<< HEAD
  //! Assign nodal pressure constraints
=======
  //! Assign nodal velocity constraints
>>>>>>> 1b34a27b
  //! \param[in] mfunction Math function if defined
  //! \param[in] setid Node set id
  //! \param[in] phase Index corresponding to the phase
  //! \param[in] pconstraint Pressure constraint at node
  bool assign_nodal_pressure_constraint(
      const std::shared_ptr<FunctionBase>& mfunction, int set_id,
<<<<<<< HEAD
      const unsigned phase, const unsigned pconstraint);
=======
      const unsigned phase, const double pconstraint);
>>>>>>> 1b34a27b

  //! Assign nodal pressure constraints to nodes
  //! \param[in] pressure_constraints Constraint at node, pressure
  bool assign_nodal_pressure_constraints(
      const unsigned phase,
      const std::vector<std::tuple<mpm::Index, double>>& pressure_constraints);

 private:
  //! Mesh object
  std::shared_ptr<mpm::Mesh<Tdim>> mesh_;
  //! Logger
  std::unique_ptr<spdlog::logger> console_;
};
}  // namespace mpm

#include "constraints.tcc"

#endif  // MPM_CONSTRAINTS_H_<|MERGE_RESOLUTION|>--- conflicted
+++ resolved
@@ -49,22 +49,14 @@
       const std::vector<std::tuple<mpm::Index, unsigned, int, double>>&
           friction_constraints);
 
-<<<<<<< HEAD
   //! Assign nodal pressure constraints
-=======
-  //! Assign nodal velocity constraints
->>>>>>> 1b34a27b
   //! \param[in] mfunction Math function if defined
   //! \param[in] setid Node set id
   //! \param[in] phase Index corresponding to the phase
   //! \param[in] pconstraint Pressure constraint at node
   bool assign_nodal_pressure_constraint(
       const std::shared_ptr<FunctionBase>& mfunction, int set_id,
-<<<<<<< HEAD
-      const unsigned phase, const unsigned pconstraint);
-=======
       const unsigned phase, const double pconstraint);
->>>>>>> 1b34a27b
 
   //! Assign nodal pressure constraints to nodes
   //! \param[in] pressure_constraints Constraint at node, pressure
