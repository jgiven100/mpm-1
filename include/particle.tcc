//! Construct a particle with id and coordinates
template <unsigned Tdim, unsigned Tnphases>
mpm::Particle<Tdim, Tnphases>::Particle(Index id, const VectorDim& coord)
    : mpm::ParticleBase<Tdim>(id, coord) {
  this->initialise();
  cell_ = nullptr;
  material_.clear();
  //! Logger
  std::string logger =
      "particle" + std::to_string(Tdim) + "d::" + std::to_string(id);
  console_ = std::make_unique<spdlog::logger>(logger, mpm::stdout_sink);
}

//! Construct a particle with id, coordinates and status
template <unsigned Tdim, unsigned Tnphases>
mpm::Particle<Tdim, Tnphases>::Particle(Index id, const VectorDim& coord,
                                        bool status)
    : mpm::ParticleBase<Tdim>(id, coord, status) {
  this->initialise();
  cell_ = nullptr;
  material_.clear();
  //! Logger
  std::string logger =
      "particle" + std::to_string(Tdim) + "d::" + std::to_string(id);
  console_ = std::make_unique<spdlog::logger>(logger, mpm::stdout_sink);
}

//! Initialise particle data from HDF5
template <unsigned Tdim, unsigned Tnphases>
bool mpm::Particle<Tdim, Tnphases>::initialise_particle(
    const HDF5Particle& particle) {

  // TODO: Set phase
  const unsigned phase = 0;

  // Assign id
  this->id_ = particle.id;
  // Mass
  this->mass_(phase) = particle.mass;
  // Volume
  this->assign_volume(phase, particle.volume);
  // Set local size of particle
  Eigen::Vector3d psize;
  psize << particle.nsize_x, particle.nsize_y, particle.nsize_z;
  // Initialise particle size
  for (unsigned i = 0; i < Tdim; ++i) this->natural_size_(i) = psize(i);

  // Coordinates
  Eigen::Vector3d coordinates;
  coordinates << particle.coord_x, particle.coord_y, particle.coord_z;
  // Initialise coordinates
  for (unsigned i = 0; i < Tdim; ++i)
    this->coordinates_(i, phase) = coordinates(i);

  // Velocity
  Eigen::Vector3d velocity;
  velocity << particle.velocity_x, particle.velocity_y, particle.velocity_z;
  // Initialise velocity
  for (unsigned i = 0; i < Tdim; ++i) this->velocity_(i, phase) = velocity(i);

  // Stress
  this->stress_.col(phase) << particle.stress_xx, particle.stress_yy,
      particle.stress_zz, particle.tau_xy, particle.tau_yz, particle.tau_xz;

  // Strain
  this->strain_.col(phase) << particle.strain_xx, particle.strain_yy,
      particle.strain_zz, particle.gamma_xy, particle.gamma_yz,
      particle.gamma_xz;

  // Volumetric strain
  this->volumetric_strain_centroid_(phase) = particle.epsilon_v;

  // Status
  this->status_ = particle.status;

  // Cell id
  this->cell_id_ = particle.cell_id;
  this->cell_ = nullptr;
  return true;
}

// Initialise particle properties
template <unsigned Tdim, unsigned Tnphases>
void mpm::Particle<Tdim, Tnphases>::initialise() {
  dstrain_.setZero();
  mass_.setZero();
  pressure_.setZero();
  set_traction_ = false;
  size_.setZero();
  natural_size_.setZero();
  strain_rate_.setZero();
  strain_.setZero();
  stress_.setZero();
  traction_.setZero();
  velocity_.setZero();
  volumetric_strain_centroid_.setZero();
<<<<<<< HEAD
  volume_fraction_.setOnes(1,Tnphases);
  material_density_.fill(std::numeric_limits<double>::max());
=======
  // initialise initial volume fraction of each phase to 1.
  // because the summation of phase volume fractions must be one, this
  // assignment will ensure that the volume fractions need proper
  // initialisation for miscible/nonmiscible mixtures
  // For single phase materials, volume fraction is always one.
  volume_fraction_.setOnes(1, Tnphases);
>>>>>>> b18de3bc
  phase_volume_.fill(std::numeric_limits<double>::max());
}

// Assign a cell to particle
template <unsigned Tdim, unsigned Tnphases>
bool mpm::Particle<Tdim, Tnphases>::assign_cell(
    const std::shared_ptr<Cell<Tdim>>& cellptr) {
  bool status = true;
  try {
    Eigen::Matrix<double, Tdim, 1> xi;
    // Assign cell to the new cell ptr, if point can be found in new cell
    if (cellptr->is_point_in_cell(this->coordinates_, &xi)) {
      // if a cell already exists remove particle from that cell
      if (cell_ != nullptr) cell_->remove_particle_id(this->id_);

      cell_ = cellptr;
      cell_id_ = cellptr->id();
      // Compute reference location of particle
      bool xi_status = this->compute_reference_location();
      if (!xi_status) return false;
      status = cell_->add_particle_id(this->id());
    } else {
      throw std::runtime_error("Point cannot be found in cell!");
    }
  } catch (std::exception& exception) {
    console_->error("{} #{}: {}\n", __FILE__, __LINE__, exception.what());
    status = false;
  }
  return status;
}

// Assign a cell to particle
template <unsigned Tdim, unsigned Tnphases>
bool mpm::Particle<Tdim, Tnphases>::assign_cell_xi(
    const std::shared_ptr<Cell<Tdim>>& cellptr,
    const Eigen::Matrix<double, Tdim, 1>& xi) {
  bool status = true;
  try {
    // Assign cell to the new cell ptr, if point can be found in new cell
    if (cellptr != nullptr) {
      // if a cell already exists remove particle from that cell
      if (cell_ != nullptr) cell_->remove_particle_id(this->id_);

      cell_ = cellptr;
      cell_id_ = cellptr->id();
      // Assign the reference location of particle
      bool xi_nan = false;

      // Check if point is within the cell
      for (unsigned i = 0; i < xi.size(); ++i)
        if (xi(i) < -1. || xi(i) > 1. || std::isnan(xi(i))) xi_nan = true;

      if (xi_nan == false)
        this->xi_ = xi;
      else
        return false;

      status = cell_->add_particle_id(this->id());
    } else {
      throw std::runtime_error("Point cannot be found in cell!");
    }
  } catch (std::exception& exception) {
    console_->error("{} #{}: {}\n", __FILE__, __LINE__, exception.what());
    status = false;
  }
  return status;
}

// Assign a cell id to particle
template <unsigned Tdim, unsigned Tnphases>
bool mpm::Particle<Tdim, Tnphases>::assign_cell_id(mpm::Index id) {
  bool status = false;
  try {
    // if a cell ptr is null
    if (cell_ == nullptr && id != std::numeric_limits<Index>::max()) {
      cell_id_ = id;
      status = true;
    } else {
      throw std::runtime_error("Invalid cell id or cell is already assigned!");
    }
  } catch (std::exception& exception) {
    console_->error("{} #{}: {}\n", __FILE__, __LINE__, exception.what());
    status = false;
  }
  return status;
}

// Remove cell for the particle
template <unsigned Tdim, unsigned Tnphases>
void mpm::Particle<Tdim, Tnphases>::remove_cell() {
  // if a cell is not nullptr
  if (cell_ != nullptr) cell_->remove_particle_id(this->id_);
  cell_id_ = std::numeric_limits<Index>::max();
}

// Assign a material to particle
template <unsigned Tdim, unsigned Tnphases>
bool mpm::Particle<Tdim, Tnphases>::assign_material(
    unsigned phase, const std::shared_ptr<Material<Tdim>>& material) {
  bool status = false;
  try {
    // Check if material is valid and properties are set
    if (material != nullptr) {
      status = material_.emplace(std::make_pair(phase, material)).second;
      state_variables_ = material_.at(phase)->initialise_state_variables();
      material_density_(phase) = material_.at(phase)->property("density");
    } else {
      throw std::runtime_error("Material is undefined!");
    }
  } catch (std::exception& exception) {
    console_->error("{} #{}: {}\n", __FILE__, __LINE__, exception.what());
  }
  return status;
}

// Compute reference location cell to particle
template <unsigned Tdim, unsigned Tnphases>
bool mpm::Particle<Tdim, Tnphases>::compute_reference_location() {
  bool status = true;
  try {
    // Check if particle has a valid cell ptr
    if (cell_ != nullptr) {
      // Compute local coordinates
      Eigen::Matrix<double, Tdim, 1> xi;
      // Check if the point is in cell
      if (cell_->is_point_in_cell(this->coordinates_, &xi)) {
        this->xi_ = xi;
        status = true;
      } else
        status = false;
    } else {
      throw std::runtime_error(
          "Cell is not initialised! "
          "cannot compute local reference coordinates of the particle");
    }
  } catch (std::exception& exception) {
    console_->error("{} #{}: {}\n", __FILE__, __LINE__, exception.what());
    status = false;
  }
  return status;
}

// Compute shape functions and gradients
template <unsigned Tdim, unsigned Tnphases>
bool mpm::Particle<Tdim, Tnphases>::compute_shapefn() {
  bool status = true;
  try {
    // Check if particle has a valid cell ptr
    if (cell_ != nullptr) {
      // Get element ptr of a cell
      const auto element = cell_->element_ptr();

      // Zero matrix
      Eigen::Matrix<double, Tdim, 1> zero;
      zero.setZero();

      // Compute shape function of the particle
      shapefn_ = element->shapefn(this->xi_, this->natural_size_, zero);

      // Compute bmatrix of the particle for reference cell
      bmatrix_ = element->bmatrix(this->xi_, cell_->nodal_coordinates(),
                                  this->natural_size_, zero);
    } else {
      throw std::runtime_error(
          "Cell is not initialised! "
          "cannot compute shapefns for the particle");
    }
  } catch (std::exception& exception) {
    console_->error("{} #{}: {}\n", __FILE__, __LINE__, exception.what());
    status = false;
  }
  return status;
}

// !!!! TODO: Not sure about the use of input argument "phase".
// !!!! For now it's not needed.
// Assign volume to the particle
// Volume is the material point volume
<<<<<<< HEAD
// Note: \param[in] phase is not used
=======
>>>>>>> b18de3bc
template <unsigned Tdim, unsigned Tnphases>
bool mpm::Particle<Tdim, Tnphases>::assign_volume(unsigned phase,
                                                  double volume) {
  bool status = true;
  try {
    if (volume <= 0.)
      throw std::runtime_error("Particle volume cannot be negative");

    // Assign material poiint volume.
    // For porous media, this is the volume of the solid skeleton
    volume_ = volume;
    // This is the volume of each phase represented by the material point
    this->phase_volume_ = volume * volume_fraction_;

    // !!!!!!! TODO
    // Compute size of particle in each direction: This is okay for square
    // element, but won't work for irregular elements when applying traction at
    // particles.
    const double length =
        std::pow(this->volume_, static_cast<double>(1. / Tdim));
    // Set particle size as length on each side
    this->size_.fill(length);

    if (cell_ != nullptr) {
      // Get element ptr of a cell
      const auto element = cell_->element_ptr();

      // Set local particle size based on length of element in natural
      // coordinates (cpGIMP Bardenhagen 2008 (pp485))
      this->natural_size_.fill(element->unit_element_length() /
                               cell_->nparticles());
    }
  } catch (std::exception& exception) {
    console_->error("{} #{}: {}\n", __FILE__, __LINE__, exception.what());
    status = false;
  }
  return status;
}

<<<<<<< HEAD

=======
// !!!! TODO: Not sure about the use of input argument "phase".
// !!!! For now it's not needed.
>>>>>>> b18de3bc
// Compute volume of the particle
// Note 1: \param[in] phase is not used
// Note 2: This method of computing the particle volume only works for
//         rectilinear grid with fully filled elements
template <unsigned Tdim, unsigned Tnphases>
bool mpm::Particle<Tdim, Tnphases>::compute_volume(unsigned phase) {
  bool status = true;
  try {
    // Check if particle has a valid cell ptr
    if (cell_ != nullptr) {
<<<<<<< HEAD
=======
      // Volume of the cell / # of particles
      // !!!! TODO: this approach won't work for arbitrary shape elements
      // !!!! when applying traction on particles.
>>>>>>> b18de3bc
      this->assign_volume(phase, cell_->volume() / cell_->nparticles());
    } else {
      throw std::runtime_error(
          "Cell is not initialised! "
          "cannot compute volume for the particle");
    }
  } catch (std::exception& exception) {
    console_->error("{} #{}: {}\n", __FILE__, __LINE__, exception.what());
    status = false;
  }
  return status;
}

// !!!!  NEEDS A COMPLETE REVISION
// !!!!  Centre volume strain rate is used for incompressible materials.
// !!!! But for other materials, we need to use volume strain rate at particle.
// !!!! For now this function is disabled until new functions are added.
// TODO: no need of phase REMOVE
// Update volume based on the central strain rate
template <unsigned Tdim, unsigned Tnphases>
bool mpm::Particle<Tdim, Tnphases>::update_volume_strainrate(unsigned phase,
                                                             double dt) {
  bool status = true;
  try {
    // Check if particle has a valid cell ptr and a valid volume
    if (cell_ != nullptr &&
        volume_ != std::numeric_limits<double>::max()) {
      // Compute at centroid
      // Strain rate for reduced integration
      Eigen::VectorXd strain_rate_centroid =
          cell_->compute_strain_rate_centroid(phase);
      //this->volume_(phase) *= (1. + dt * strain_rate_centroid.head(Tdim).sum());
    } else {
      throw std::runtime_error(
          "Cell or volume is not initialised! cannot update particle volume");
    }
  } catch (std::exception& exception) {
    console_->error("{} #{}: {}\n", __FILE__, __LINE__, exception.what());
    status = false;
  }
  return status;
}

// !!!!  NEEDS A REVISION
// !!!!  May be we can have materials defined for both phase.
// !!!!  So we can have material pointers for both phases.
// !!!!  For example, it will have the capability to model viscous pore fluid
// !!!!  For now this function computes the mass for the given phase, but needs
// !!!!  further  changes.
// Compute mass of particle
template <unsigned Tdim, unsigned Tnphases>
bool mpm::Particle<Tdim, Tnphases>::compute_mass(unsigned phase) {
  bool status = true;
  try {
<<<<<<< HEAD
    // Check if particle volume and material density are set
    if (volume_ != std::numeric_limits<double>::max() &&
        material_density_(phase) != std::numeric_limits<double>::max()) {
=======
    // Check if particle volume is set and material ptr is valid
    if (volume_ != std::numeric_limits<double>::max() &&
        material_ != nullptr) {
      // Mass = volume of particle * mass_density
      material_density_(phase) = material_->property("density");
>>>>>>> b18de3bc
      this->mass_(phase) =
          volume_fraction_(phase) * material_density_(phase) * volume_;
    } else {
      throw std::runtime_error(
          "Particle volume or density is invalid! cannot compute mass for the "
          "particle");
    }
  } catch (std::exception& exception) {
    console_->error("{} #{}: {}\n", __FILE__, __LINE__, exception.what());
    status = false;
  }
  return status;
}

//! Map particle mass and momentum to nodes
template <unsigned Tdim, unsigned Tnphases>
bool mpm::Particle<Tdim, Tnphases>::map_mass_momentum_to_nodes(unsigned phase) {
  bool status = true;
  try {
    // Check if particle mass is set
    if (mass_(phase) != std::numeric_limits<double>::max()) {
      // Map particle mass and momentum to nodes
      this->cell_->map_mass_momentum_to_nodes(
          this->shapefn_, phase, mass_(phase), velocity_.col(phase));
    } else {
      throw std::runtime_error("Particle mass has not been computed");
    }
  } catch (std::exception& exception) {
    console_->error("{} #{}: {}\n", __FILE__, __LINE__, exception.what());
    status = false;
  }
  return status;
}

// Compute strain of the particle
template <unsigned Tdim, unsigned Tnphases>
void mpm::Particle<Tdim, Tnphases>::compute_strain(unsigned phase, double dt) {
  // Strain rate
  const auto strain_rate = cell_->compute_strain_rate(bmatrix_, phase);
  // particle_strain_rate
  Eigen::Matrix<double, 6, 1> particle_strain_rate;
  particle_strain_rate.setZero();
  // Set dimension of strain rate
  switch (Tdim) {
    case (1): {
      particle_strain_rate(0) = strain_rate(0);
      break;
    }
    case (2): {
      particle_strain_rate(0) = strain_rate(0);
      particle_strain_rate(1) = strain_rate(1);
      particle_strain_rate(3) = strain_rate(2);
      break;
    }
    default: {
      particle_strain_rate = strain_rate;
      break;
    }
  }

  // Check to see if value is below threshold
  for (unsigned i = 0; i < particle_strain_rate.size(); ++i)
    if (std::fabs(particle_strain_rate(i)) < 1.E-15)
      particle_strain_rate(i) = 0.;

  // Assign strain rate
  strain_rate_.col(phase) = particle_strain_rate;
  // Update dstrain
  dstrain_.col(phase) = particle_strain_rate * dt;
  // Update strain
  strain_.col(phase) += particle_strain_rate * dt;

  // Compute at centroid
  // Strain rate for reduced integration
  Eigen::VectorXd strain_rate_centroid =
      cell_->compute_strain_rate_centroid(phase);

  // Check to see if value is below threshold
  for (unsigned i = 0; i < strain_rate_centroid.size(); ++i)
    if (std::fabs(strain_rate_centroid(i)) < 1.E-15)
      strain_rate_centroid(i) = 0.;

  // Assign volumetric strain at centroid
  const double dvolumetric_strain = dt * strain_rate_centroid.head(Tdim).sum();
  volumetric_strain_centroid_(phase) += dvolumetric_strain;

  // Update thermodynamic pressure
  this->update_pressure(phase, dvolumetric_strain);
}

// Compute stress
template <unsigned Tdim, unsigned Tnphases>
bool mpm::Particle<Tdim, Tnphases>::compute_stress(unsigned phase) {
  bool status = true;
  try {
    // Check if material ptr is valid
    if (material_.at(phase) != nullptr) {
      Eigen::Matrix<double, 6, 1> dstrain = this->dstrain_.col(phase);
      // Calculate stress
      this->stress_.col(phase) = material_.at(phase)->compute_stress(
          this->stress_.col(phase), dstrain, this, &state_variables_);
    } else {
      throw std::runtime_error("Material is invalid");
    }
  } catch (std::exception& exception) {
    console_->error("{} #{}: {}\n", __FILE__, __LINE__, exception.what());
    status = false;
  }
  return status;
}

//! Map body force
//! \param[in] phase Index corresponding to the phase
//! \param[in] pgravity Gravity of a particle
template <unsigned Tdim, unsigned Tnphases>
void mpm::Particle<Tdim, Tnphases>::map_body_force(unsigned phase,
                                                   const VectorDim& pgravity) {
  // Compute nodal body forces
  cell_->compute_nodal_body_force(this->shapefn_, phase, this->mass_(phase),
                                  pgravity);
}

//! Map internal force
//! \param[in] phase Index corresponding to the phase
template <unsigned Tdim, unsigned Tnphases>
bool mpm::Particle<Tdim, Tnphases>::map_internal_force(unsigned phase) {
  bool status = true;
  try {
    // Check if  material ptr is valid
    if (material_.at(phase) != nullptr) {
      // Compute nodal internal forces
      // -pstress * volume
      cell_->compute_nodal_internal_force(this->bmatrix_, phase,
                                          this->phase_volume_(phase),
                                          -1. * this->stress_.col(phase));
    } else {
      throw std::runtime_error("Material is invalid");
    }
  } catch (std::exception& exception) {
    console_->error("{} #{}: {}\n", __FILE__, __LINE__, exception.what());
    status = false;
  }
  return status;
}

// Assign velocity to the particle
template <unsigned Tdim, unsigned Tnphases>
bool mpm::Particle<Tdim, Tnphases>::assign_velocity(
    unsigned phase, const Eigen::Matrix<double, Tdim, 1>& velocity) {
  bool status = false;
  try {
    if (phase >= Tnphases)
      throw std::runtime_error("Particle velocity: Invalid phase");

    // Assign velocity
    velocity_.col(phase) = velocity;
    status = true;
  } catch (std::exception& exception) {
    console_->error("{} #{}: {}\n", __FILE__, __LINE__, exception.what());
    status = false;
  }
  return status;
}

// Assign traction to the particle
template <unsigned Tdim, unsigned Tnphases>
bool mpm::Particle<Tdim, Tnphases>::assign_traction(unsigned phase,
                                                    unsigned direction,
                                                    double traction) {
  bool status = false;
  try {
    if (phase < 0 || phase >= Tnphases || direction < 0 || direction >= Tdim ||
        this->phase_volume_(phase) == std::numeric_limits<double>::max()) {
      throw std::runtime_error(
          "Particle traction property: volume / direction / phase is invalid");
    }
    // Assign traction
    traction_(direction, phase) =
        traction * this->volume_ / this->size_(direction);
    status = true;
    this->set_traction_ = true;
  } catch (std::exception& exception) {
    console_->error("{} #{}: {}\n", __FILE__, __LINE__, exception.what());
    status = false;
  }
  return status;
}

//! Map traction force
//! \param[in] phase Index corresponding to the phase
template <unsigned Tdim, unsigned Tnphases>
void mpm::Particle<Tdim, Tnphases>::map_traction_force(unsigned phase) {
  if (this->set_traction_)
    // Map particle traction forces to nodes
    cell_->compute_nodal_traction_force(this->shapefn_, phase,
                                        this->traction_.col(phase));
}

// Compute updated position of the particle
template <unsigned Tdim, unsigned Tnphases>
bool mpm::Particle<Tdim, Tnphases>::compute_updated_position(unsigned phase,
                                                             double dt) {
  bool status = true;
  try {
    // Check if particle has a valid cell ptr
    if (cell_ != nullptr) {
      // Get interpolated nodal acceleration
      const Eigen::Matrix<double, Tdim, 1> nodal_acceleration =
          cell_->interpolate_nodal_acceleration(this->shapefn_, phase);

      // Update particle velocity from interpolated nodal acceleration
      this->velocity_.col(phase) += nodal_acceleration * dt;

      // Apply particle velocity constraints
      this->apply_particle_velocity_constraints();

      // Get interpolated nodal velocity
      const Eigen::Matrix<double, Tdim, 1> nodal_velocity =
          cell_->interpolate_nodal_velocity(this->shapefn_, phase);

      // New position  current position + velocity * dt
      this->coordinates_ += nodal_velocity * dt;
    } else {
      throw std::runtime_error(
          "Cell is not initialised! "
          "cannot compute updated coordinates of the particle");
    }
  } catch (std::exception& exception) {
    console_->error("{} #{}: {}\n", __FILE__, __LINE__, exception.what());
    status = false;
  }
  return status;
}

// Compute updated position of the particle based on nodal velocity
template <unsigned Tdim, unsigned Tnphases>
bool mpm::Particle<Tdim, Tnphases>::compute_updated_position_velocity(
    unsigned phase, double dt) {
  bool status = true;
  try {
    // Check if particle has a valid cell ptr
    if (cell_ != nullptr) {
      // Get interpolated nodal velocity
      const Eigen::Matrix<double, Tdim, 1> nodal_velocity =
          cell_->interpolate_nodal_velocity(this->shapefn_, phase);

      // Update particle velocity to interpolated nodal velocity
      this->velocity_.col(phase) = nodal_velocity;

      // Apply particle velocity constraints
      this->apply_particle_velocity_constraints();

      // New position current position + velocity * dt
      this->coordinates_ += nodal_velocity * dt;
    } else {
      throw std::runtime_error(
          "Cell is not initialised! "
          "cannot compute updated coordinates of the particle");
    }
  } catch (std::exception& exception) {
    console_->error("{} #{}: {}\n", __FILE__, __LINE__, exception.what());
    status = false;
  }
  return status;
}

// Update pressure
template <unsigned Tdim, unsigned Tnphases>
bool mpm::Particle<Tdim, Tnphases>::update_pressure(unsigned phase,
                                                    double dvolumetric_strain) {
  bool status = true;
  try {
    // Check if material ptr is valid
    if (material_.at(phase) != nullptr) {
      // Update pressure
      this->pressure_(phase) +=
          material_.at(phase)->thermodynamic_pressure(dvolumetric_strain);
    } else {
      throw std::runtime_error("Material is invalid");
    }
  } catch (std::exception& exception) {
    console_->error("{} #{}: {}\n", __FILE__, __LINE__, exception.what());
    status = false;
  }
  return status;
}

//! Map particle pressure to nodes
template <unsigned Tdim, unsigned Tnphases>
bool mpm::Particle<Tdim, Tnphases>::map_pressure_to_nodes(unsigned phase) {
  bool status = true;
  try {
    // Check if particle mass is set
    if (mass_(phase) != std::numeric_limits<double>::max()) {
      // Map particle mass and momentum to nodes
      this->cell_->map_pressure_to_nodes(this->shapefn_, phase, mass_(phase),
                                         pressure_(phase));
    } else {
      throw std::runtime_error("Particle mass has not been computed");
    }
  } catch (std::exception& exception) {
    console_->error("{} #{}: {}\n", __FILE__, __LINE__, exception.what());
    status = false;
  }
  return status;
}

// Compute pressure smoothing of the particle based on nodal pressure
template <unsigned Tdim, unsigned Tnphases>
bool mpm::Particle<Tdim, Tnphases>::compute_pressure_smoothing(unsigned phase) {
  bool status = true;
  try {
    // Check if particle has a valid cell ptr
    if (cell_ != nullptr)
      // Update particle pressure to interpolated nodal pressure
      this->pressure_(phase) =
          cell_->interpolate_nodal_pressure(this->shapefn_, phase);
    else
      throw std::runtime_error(
          "Cell is not initialised! "
          "cannot compute pressure smoothing of the particle");

  } catch (std::exception& exception) {
    console_->error("{} #{}: {}\n", __FILE__, __LINE__, exception.what());
    status = false;
  }
  return status;
}

//! Assign particle velocity constraint
//! Constrain directions can take values between 0 and Dim * Nphases
template <unsigned Tdim, unsigned Tnphases>
bool mpm::Particle<Tdim, Tnphases>::assign_particle_velocity_constraint(
    unsigned dir, double velocity) {
  bool status = true;
  try {
    //! Constrain directions can take values between 0 and Dim * Nphases
    if (dir >= 0 && dir < (Tdim * Tnphases))
      this->particle_velocity_constraints_.insert(
          std::make_pair<unsigned, double>(static_cast<unsigned>(dir),
                                           static_cast<double>(velocity)));
    else
      throw std::runtime_error(
          "Particle velocity constraint direction is out of bounds");

  } catch (std::exception& exception) {
    console_->error("{} #{}: {}\n", __FILE__, __LINE__, exception.what());
    status = false;
  }
  return status;
}

//! Apply particle velocity constraints
template <unsigned Tdim, unsigned Tnphases>
void mpm::Particle<Tdim, Tnphases>::apply_particle_velocity_constraints() {
  // Set particle velocity constraint
  for (const auto& constraint : this->particle_velocity_constraints_) {
    // Direction value in the constraint (0, Dim * Nphases)
    const unsigned dir = constraint.first;
    // Direction: dir % Tdim (modulus)
    const auto direction = static_cast<unsigned>(dir % Tdim);
    // Phase: Integer value of division (dir / Tdim)
    const auto phase = static_cast<unsigned>(dir / Tdim);
    this->velocity_(direction, phase) = constraint.second;
  }
}<|MERGE_RESOLUTION|>--- conflicted
+++ resolved
@@ -94,17 +94,8 @@
   traction_.setZero();
   velocity_.setZero();
   volumetric_strain_centroid_.setZero();
-<<<<<<< HEAD
-  volume_fraction_.setOnes(1,Tnphases);
   material_density_.fill(std::numeric_limits<double>::max());
-=======
-  // initialise initial volume fraction of each phase to 1.
-  // because the summation of phase volume fractions must be one, this
-  // assignment will ensure that the volume fractions need proper
-  // initialisation for miscible/nonmiscible mixtures
-  // For single phase materials, volume fraction is always one.
   volume_fraction_.setOnes(1, Tnphases);
->>>>>>> b18de3bc
   phase_volume_.fill(std::numeric_limits<double>::max());
 }
 
@@ -279,14 +270,9 @@
   return status;
 }
 
-// !!!! TODO: Not sure about the use of input argument "phase".
-// !!!! For now it's not needed.
 // Assign volume to the particle
 // Volume is the material point volume
-<<<<<<< HEAD
 // Note: \param[in] phase is not used
-=======
->>>>>>> b18de3bc
 template <unsigned Tdim, unsigned Tnphases>
 bool mpm::Particle<Tdim, Tnphases>::assign_volume(unsigned phase,
                                                   double volume) {
@@ -326,12 +312,6 @@
   return status;
 }
 
-<<<<<<< HEAD
-
-=======
-// !!!! TODO: Not sure about the use of input argument "phase".
-// !!!! For now it's not needed.
->>>>>>> b18de3bc
 // Compute volume of the particle
 // Note 1: \param[in] phase is not used
 // Note 2: This method of computing the particle volume only works for
@@ -342,12 +322,6 @@
   try {
     // Check if particle has a valid cell ptr
     if (cell_ != nullptr) {
-<<<<<<< HEAD
-=======
-      // Volume of the cell / # of particles
-      // !!!! TODO: this approach won't work for arbitrary shape elements
-      // !!!! when applying traction on particles.
->>>>>>> b18de3bc
       this->assign_volume(phase, cell_->volume() / cell_->nparticles());
     } else {
       throw std::runtime_error(
@@ -391,28 +365,14 @@
   return status;
 }
 
-// !!!!  NEEDS A REVISION
-// !!!!  May be we can have materials defined for both phase.
-// !!!!  So we can have material pointers for both phases.
-// !!!!  For example, it will have the capability to model viscous pore fluid
-// !!!!  For now this function computes the mass for the given phase, but needs
-// !!!!  further  changes.
 // Compute mass of particle
 template <unsigned Tdim, unsigned Tnphases>
 bool mpm::Particle<Tdim, Tnphases>::compute_mass(unsigned phase) {
   bool status = true;
   try {
-<<<<<<< HEAD
     // Check if particle volume and material density are set
     if (volume_ != std::numeric_limits<double>::max() &&
         material_density_(phase) != std::numeric_limits<double>::max()) {
-=======
-    // Check if particle volume is set and material ptr is valid
-    if (volume_ != std::numeric_limits<double>::max() &&
-        material_ != nullptr) {
-      // Mass = volume of particle * mass_density
-      material_density_(phase) = material_->property("density");
->>>>>>> b18de3bc
       this->mass_(phase) =
           volume_fraction_(phase) * material_density_(phase) * volume_;
     } else {
