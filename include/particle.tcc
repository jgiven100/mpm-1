--- conflicted
+++ resolved
@@ -188,10 +188,7 @@
   traction_.setZero();
   velocity_.setZero();
   volumetric_strain_centroid_.setZero();
-<<<<<<< HEAD
-  material_density_.fill(std::numeric_limits<double>::max());
   volume_fraction_.setOnes(1, Tnphases);
-=======
 
   // Initialize vector data properties
   this->properties_["stresses"] = [&](unsigned phase) { return stress(phase); };
@@ -202,7 +199,10 @@
   this->properties_["displacements"] = [&](unsigned phase) {
     return displacement(phase);
   };
->>>>>>> 88df5765
+  // FIXME: NEED TO BE SOLVED
+  // this->properties_["pressure"] = [&](unsigned phase) {
+  //  return pressure(phase);
+  //};
 }
 
 // Assign a cell to particle
@@ -307,11 +307,7 @@
     if (material != nullptr) {
       material_.at(phase) = material;
       state_variables_ = material_.at(phase)->initialise_state_variables();
-<<<<<<< HEAD
-      material_density_(phase) = material_.at(phase)->property("density");
-=======
       status = true;
->>>>>>> 88df5765
     } else {
       throw std::runtime_error("Material is undefined!");
     }
@@ -426,13 +422,11 @@
   bool status = true;
   try {
     if (material_.at(solid_skeleton) != nullptr) {
-      const double porosity =
-          material_.at(solid_skeleton)->property("porosity");
-      if (porosity < 0. || porosity > 1.)
+      porosity_ = material_.at(solid_skeleton)
+                      ->template property<double>(std::string("porosity"));
+      if (porosity_ < 0. || porosity_ > 1.)
         throw std::runtime_error(
             "Particle porosity is negative or larger than one");
-      // Assign porosity
-      porosity_ = porosity;
       // Update volume fraction for each phase
       volume_fraction_[0] = 1. - porosity_;
       volume_fraction_[1] = porosity_;
@@ -540,21 +534,14 @@
 bool mpm::Particle<Tdim, Tnphases>::compute_mass(unsigned phase) {
   bool status = true;
   try {
-<<<<<<< HEAD
-    // Check if particle volume and material density are set
+    // Check if particle volume is set and material ptr is valid
     if (volume_ != std::numeric_limits<double>::max() &&
-        material_density_(phase) != std::numeric_limits<double>::max()) {
-      this->mass_(phase) =
-          volume_fraction_(phase) * material_density_(phase) * volume_;
-=======
-    // Check if particle volume is set and material ptr is valid
-    if (volume_(phase) != std::numeric_limits<double>::max() &&
         material_.at(phase) != nullptr) {
       // Mass = volume of particle * mass_density
       mass_density_(phase) = material_.at(phase)->template property<double>(
           std::string("density"));
-      this->mass_(phase) = volume_(phase) * mass_density_(phase);
->>>>>>> 88df5765
+      this->mass_(phase) =
+          volume_fraction_(phase) * volume_ * mass_density_(phase);
     } else {
       throw std::runtime_error(
           "Particle volume or density is invalid! cannot compute mass for the "
@@ -677,7 +664,8 @@
     else if (material_.at(solid_skeleton) != nullptr &&
              material_.at(pore_fluid) != nullptr) {
       // Bulk modulus of fluid
-      double K = material_.at(pore_fluid)->property("bulk_modulus");
+      double K = material_.at(pore_fluid)
+                     ->template property<double>(std::string("bulk_modulus"));
       // Compute pore pressure
       // double dpore_pressure =
       //     -K / porosity_ *
@@ -721,26 +709,29 @@
 //! Map drag force
 template <unsigned Tdim, unsigned Tnphases>
 bool mpm::Particle<Tdim, Tnphases>::map_drag_force_coefficient(
-    const unsigned soild_skeleton, const unsigned pore_fluid) {
+    const unsigned solid_skeleton, const unsigned pore_fluid) {
   bool status = true;
   try {
     // Check if material ptr is valid
-    if (material_.at(soild_skeleton) != nullptr) {
+    if (material_.at(solid_skeleton) != nullptr) {
       VectorDim k_coefficient;
       switch (Tdim) {
+        case (2): {
+          k_coefficient(1) =
+              material_.at(solid_skeleton)->template property<double>("k_y");
+        }
         case (1): {
-          k_coefficient(0) = material_.at(soild_skeleton)->property("k_x");
-          break;
-        }
-        case (2): {
-          k_coefficient(0) = material_.at(soild_skeleton)->property("k_x");
-          k_coefficient(1) = material_.at(soild_skeleton)->property("k_y");
+          k_coefficient(0) =
+              material_.at(solid_skeleton)->template property<double>("k_x");
           break;
         }
         default: {
-          k_coefficient(0) = material_.at(soild_skeleton)->property("k_x");
-          k_coefficient(1) = material_.at(soild_skeleton)->property("k_y");
-          k_coefficient(2) = material_.at(soild_skeleton)->property("k_z");
+          k_coefficient(0) =
+              material_.at(solid_skeleton)->template property<double>("k_x");
+          k_coefficient(1) =
+              material_.at(solid_skeleton)->template property<double>("k_y");
+          k_coefficient(2) =
+              material_.at(solid_skeleton)->template property<double>("k_z");
           break;
         }
       }
@@ -751,9 +742,11 @@
       // Check if permeability coefficient is valid
       for (unsigned i = 0; i < Tdim; ++i) {
         if (k_coefficient(i) > 0.)
-          drag_force_coefficient(i) = porosity_ * porosity_ * 9.81 *
-                                      material_density_(pore_fluid) /
-                                      k_coefficient(i);
+          drag_force_coefficient(i) =
+              porosity_ * porosity_ * 9.81 *
+              material_.at(pore_fluid)
+                  ->template property<double>(std::string("density")) /
+              k_coefficient(i);
         else
           throw std::runtime_error("Permeability coefficient is invalid");
       }
@@ -859,13 +852,8 @@
                                                     double traction) {
   bool status = false;
   try {
-<<<<<<< HEAD
     if (phase < 0 || phase >= Tnphases || direction < 0 || direction >= Tdim ||
         this->volume_ == std::numeric_limits<double>::max()) {
-=======
-    if (phase >= Tnphases || direction >= Tdim ||
-        this->volume_(phase) == std::numeric_limits<double>::max()) {
->>>>>>> 88df5765
       throw std::runtime_error(
           "Particle traction property: volume / direction / phase is invalid");
     }
