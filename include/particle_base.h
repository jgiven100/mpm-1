--- conflicted
+++ resolved
@@ -109,17 +109,12 @@
   //! Assign volume
   virtual bool assign_volume(double volume) = 0;
 
-<<<<<<< HEAD
   //! Return volume
   virtual double volume() const = 0;
-=======
+
   //! Assign porosity
   virtual bool assign_porosity(const unsigned solid_skeleton) = 0;
 
-  //! Return volume of specified phase
-  virtual double volume(unsigned phase) const = 0;
->>>>>>> 4b8653de
-
   //! Return total volume
   virtual double volume() const = 0;
 
@@ -129,22 +124,20 @@
   //! Compute volume of particle
   virtual bool compute_volume() = 0;
 
-<<<<<<< HEAD
   //! Update volume based on centre volumetric strain rate
   virtual bool update_volume_strainrate(double dt) = 0;
 
   //! Return mass density
   virtual double mass_density() const = 0;
-=======
+
   //! Update material point volume by using the cell-centre strain rate
-  virtual bool update_volume_centre_strainrate(unsigned phase, double dt) = 0;
+  virtual bool update_volume_centre_strainrate(double dt) = 0;
 
   //! Update material point volume
-  virtual bool update_volume(unsigned phase, double dt) = 0;
+  virtual bool update_volume(double dt) = 0;
 
   //! Update porosity
-  virtual bool update_porosity(unsigned phase, double dt) = 0;
->>>>>>> 4b8653de
+  virtual bool update_porosity(double dt) = 0;
 
   //! Compute mass of particle
   virtual bool compute_mass() = 0;
@@ -273,12 +266,9 @@
   virtual Eigen::VectorXd vector_data(const std::string& property) = 0;
 
   //! Assign particle velocity constraint
-<<<<<<< HEAD
   //! Directions can take values between 0 and Dim
   //! \param[in] dir Direction of particle velocity constraint
   //! \param[in] velocity Applied particle velocity constraint
-=======
->>>>>>> 4b8653de
   virtual bool assign_particle_velocity_constraint(unsigned dir,
                                                    double velocity) = 0;
   //! Assign particle pressure constraints
