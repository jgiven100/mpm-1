--- conflicted
+++ resolved
@@ -67,11 +67,6 @@
   using AssemblerBase<Tdim>::mesh_;
   //! Number of sparse matrix container size
   using AssemblerBase<Tdim>::sparse_row_size_;
-<<<<<<< HEAD
-  //! Logger
-  using AssemblerBase<Tdim>::console_;
-=======
->>>>>>> e374ec7c
   //! Global node indices
   using AssemblerBase<Tdim>::global_node_indices_;
   //! Poisson RHS vector
