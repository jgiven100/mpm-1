#ifndef MPM_MATERIAL_MOHR_COULOMB_H_
#define MPM_MATERIAL_MOHR_COULOMB_H_

#include <cmath>

#include <limits>

#include "Eigen/Dense"

#include "infinitesimal_elasto_plastic.h"

namespace mpm {

namespace mohrcoulomb {
//! Failure state
enum FailureState { Elastic = 0, Shear = 1, Tensile = 2 };
}  // namespace mohrcoulomb

//! MohrCoulomb class
//! \brief Mohr Coulomb material model
//! \details Mohr Coulomb material model with softening
//! \tparam Tdim Dimension
template <unsigned Tdim>
class MohrCoulomb : public InfinitesimalElastoPlastic<Tdim> {
 public:
  //! Define a vector of 6 dof
  using Vector6d = Eigen::Matrix<double, 6, 1>;
  //! Define a Matrix of 6 x 6
  using Matrix6x6 = Eigen::Matrix<double, 6, 6>;

  //! Constructor with id and material properties
  //! \param[in] material_properties Material properties
  MohrCoulomb(unsigned id, const Json& material_properties);

  //! Destructor
  ~MohrCoulomb() override{};

  //! Delete copy constructor
  MohrCoulomb(const MohrCoulomb&) = delete;

  //! Delete assignement operator
  MohrCoulomb& operator=(const MohrCoulomb&) = delete;

  //! Initialise history variables
  //! \retval state_vars State variables with history
  mpm::dense_map initialise_state_variables() override;

  //! State variables
  std::vector<std::string> state_variables() const override;

  //! Initialise material
  //! \brief Function that initialise material to be called at the beginning of
  //! time step
  void initialise(mpm::dense_map* state_vars) override {
    (*state_vars).at("yield_state") = 0;
  };

  //! Compute stress
  //! \param[in] stress Stress
  //! \param[in] dstrain Strain
  //! \param[in] particle Constant point to particle base
  //! \param[in] state_vars History-dependent state variables
  //! \retval updated_stress Updated value of stress
  Vector6d compute_stress(const Vector6d& stress, const Vector6d& dstrain,
                          const ParticleBase<Tdim>* ptr,
                          mpm::dense_map* state_vars) override;

  //! Compute stress invariants (j2, j3, rho, theta, and epsilon)
  //! \param[in] stress Stress
  //! \param[in] state_vars History-dependent state variables
  //! \retval status of computation of stress invariants
  bool compute_stress_invariants(const Vector6d& stress,
                                 mpm::dense_map* state_vars);

  //! Compute yield function and yield state
  //! \param[in] state_vars History-dependent state variables
  //! \retval yield_type Yield type (elastic, shear or tensile)
  mpm::mohrcoulomb::FailureState compute_yield_state(
      Eigen::Matrix<double, 2, 1>* yield_function,
      const mpm::dense_map& state_vars);

  //! Compute dF/dSigma and dP/dSigma
  //! \param[in] yield_type Yield type (elastic, shear or tensile)
  //! \param[in] state_vars History-dependent state variables
  //! \param[in] stress Stress
  //! \param[in] df_dsigma dF/dSigma
  //! \param[in] dp_dsigma dP/dSigma
  //! \param[in] dp_dq dP / dq
  //! \param[in] softening Softening parameter
  void compute_df_dp(mpm::mohrcoulomb::FailureState yield_type,
                     const mpm::dense_map* state_vars, const Vector6d& stress,
                     Vector6d* df_dsigma, Vector6d* dp_dsigma, double* dp_dq,
                     double* softening);

  //！ Return elastic plastic stiffness matrix
  //! \param[in] stress Stress
  //! \param[in] state_vars History-dependent state variables
  //! \param[in] the yield status
  //! \retval dp_ Elastic-Plastic stiffness matrix
  virtual Matrix6x6 dp(const Vector6d& stress, mpm::dense_map* state_vars,
                       bool& status) {
    status = compute_elastic_plastic_tensor(stress, state_vars);
    return dp_;
  }

  //! Compute elastic plastic tensor
  //! \param[in] stress Stress
  //! \param[in] state_vars History-dependent state variables
  bool compute_elastic_plastic_tensor(const Vector6d& stress,
                                      mpm::dense_map* state_vars);

  //！ return Elastic stiffness matrix
  //! \retval de_ Elastic stiffness matrix
  Matrix6x6 de() { return de_; }

 protected:
  //! material id
  using Material<Tdim>::id_;
  //! Material properties
  using Material<Tdim>::properties_;
  //! Logger
  using Material<Tdim>::console_;

 private:
  //! Compute elastic tensor
  //! \param[in] state_vars History-dependent state variables
  Matrix6x6 compute_elastic_tensor(mpm::dense_map* state_vars);

  //! Compute constitutive relations matrix for elasto-plastic material
  //! \param[in] stress Stress
  //! \param[in] dstrain Strain
  //! \param[in] particle Constant point to particle base
  //! \param[in] state_vars History-dependent state variables
  //! \param[in] hardening Boolean to consider hardening, default=true. If
  //! perfect-plastic tensor is needed pass false
  //! \retval dmatrix Constitutive relations mattrix
  Matrix6x6 compute_elasto_plastic_tensor(const Vector6d& stress,
                                          const Vector6d& dstrain,
                                          const ParticleBase<Tdim>* ptr,
                                          mpm::dense_map* state_vars,
                                          bool hardening = true) override;

  //! Inline ternary function to check negative or zero numbers
  inline double check_low(double val) {
    return (val > 1.0e-15 ? val : 1.0e-15);
  }

<<<<<<< HEAD
  //! Elastic stiffness matrix
  Matrix6x6 de_;
  //! Plastic stiffness matrix
  Matrix6x6 dp_;
=======
>>>>>>> aaf3bade
  //! Density
  double density_{std::numeric_limits<double>::max()};
  //! Youngs modulus
  double youngs_modulus_{std::numeric_limits<double>::max()};
  //! Bulk modulus
  double bulk_modulus_{std::numeric_limits<double>::max()};
  //! Shear modulus
  double shear_modulus_{std::numeric_limits<double>::max()};
  //! Poisson ratio
  double poisson_ratio_{std::numeric_limits<double>::max()};
  //! Maximum friction angle phi
  double phi_peak_{std::numeric_limits<double>::max()};
  //! Maximum dilation angle psi
  double psi_peak_{std::numeric_limits<double>::max()};
  //! Maximum cohesion
  double cohesion_peak_{std::numeric_limits<double>::max()};
  //! Residual friction angle phi
  double phi_residual_{std::numeric_limits<double>::max()};
  //! Residual dilation angle psi
  double psi_residual_{std::numeric_limits<double>::max()};
  //! Residual cohesion
  double cohesion_residual_{std::numeric_limits<double>::max()};
  //! Peak plastic deviatoric strain
  double pdstrain_peak_{std::numeric_limits<double>::max()};
  //! Residual plastic deviatoric strain
  double pdstrain_residual_{std::numeric_limits<double>::max()};
  //! Tension cutoff
  double tension_cutoff_{std::numeric_limits<double>::max()};
  //! softening
  bool softening_{false};
  //! Failure state map
  std::map<int, mpm::mohrcoulomb::FailureState> yield_type_ = {
      {0, mpm::mohrcoulomb::FailureState::Elastic},
      {1, mpm::mohrcoulomb::FailureState::Shear},
      {2, mpm::mohrcoulomb::FailureState::Tensile}};
};  // MohrCoulomb class
}  // namespace mpm

#include "mohr_coulomb.tcc"

#endif  // MPM_MATERIAL_MOHR_COULOMB_H_<|MERGE_RESOLUTION|>--- conflicted
+++ resolved
@@ -145,13 +145,10 @@
     return (val > 1.0e-15 ? val : 1.0e-15);
   }
 
-<<<<<<< HEAD
   //! Elastic stiffness matrix
   Matrix6x6 de_;
   //! Plastic stiffness matrix
   Matrix6x6 dp_;
-=======
->>>>>>> aaf3bade
   //! Density
   double density_{std::numeric_limits<double>::max()};
   //! Youngs modulus
