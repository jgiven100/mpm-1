//! Constructor with id, coordinates and dof
template <unsigned Tdim, unsigned Tdof, unsigned Tnphases>
mpm::Node<Tdim, Tdof, Tnphases>::Node(
    Index id, const Eigen::Matrix<double, Tdim, 1>& coord)
    : NodeBase<Tdim>(id, coord) {
  // Check if the dimension is between 1 & 3
  static_assert((Tdim >= 1 && Tdim <= 3), "Invalid global dimension");
  id_ = id;
  coordinates_ = coord;
  dof_ = Tdof;

  //! Logger
  std::string logger =
      "node" + std::to_string(Tdim) + "d::" + std::to_string(id);
  console_ = std::make_unique<spdlog::logger>(logger, mpm::stdout_sink);

  // Clear any velocity constraints
  velocity_constraints_.clear();
  concentrated_force_.setZero();
  this->initialise();
}

//! Initialise nodal properties
template <unsigned Tdim, unsigned Tdof, unsigned Tnphases>
void mpm::Node<Tdim, Tdof, Tnphases>::initialise() {
  mass_.setZero();
  volume_.setZero();
  external_force_.setZero();
  internal_force_.setZero();
  pressure_.setZero();
  velocity_.setZero();
  momentum_.setZero();
  acceleration_.setZero();
  drag_force_coefficient_.setZero();
  status_ = false;
  material_ids_.clear();
}

//! Update mass at the nodes from particle
template <unsigned Tdim, unsigned Tdof, unsigned Tnphases>
void mpm::Node<Tdim, Tdof, Tnphases>::update_mass(bool update, unsigned phase,
                                                  double mass) {
  // Decide to update or assign
  double factor = 1.0;
  if (!update) factor = 0.;

  // Update/assign mass
  std::lock_guard<std::mutex> guard(node_mutex_);
  mass_(phase) = (mass_(phase) * factor) + mass;
}

//! Update volume at the nodes from particle
template <unsigned Tdim, unsigned Tdof, unsigned Tnphases>
void mpm::Node<Tdim, Tdof, Tnphases>::update_volume(bool update, unsigned phase,
                                                    double volume) {
  // Decide to update or assign
  double factor = 1.0;
  if (!update) factor = 0.;

  // Update/assign volume
  std::lock_guard<std::mutex> guard(node_mutex_);
  volume_(phase) = volume_(phase) * factor + volume;
}

// Assign concentrated force to the node
template <unsigned Tdim, unsigned Tdof, unsigned Tnphases>
bool mpm::Node<Tdim, Tdof, Tnphases>::assign_concentrated_force(
    unsigned phase, unsigned direction, double concentrated_force,
    const std::shared_ptr<FunctionBase>& function) {
  bool status = false;
  try {
    if (phase >= Tnphases || direction >= Tdim) {
      throw std::runtime_error(
          "Cannot assign nodal concentrated forcey: Direction / phase is "
          "invalid");
    }
    // Assign concentrated force
    concentrated_force_(direction, phase) = concentrated_force;
    status = true;
    this->force_function_ = function;
  } catch (std::exception& exception) {
    console_->error("{} #{}: {}\n", __FILE__, __LINE__, exception.what());
    status = false;
  }
  return status;
}

// Apply concentrated force to the node
template <unsigned Tdim, unsigned Tdof, unsigned Tnphases>
void mpm::Node<Tdim, Tdof, Tnphases>::apply_concentrated_force(
    unsigned phase, double current_time) {
  double scalar = 1.0;
  if (force_function_ != nullptr) scalar = force_function_->value(current_time);
  this->update_external_force(true, phase,
                              scalar * concentrated_force_.col(phase));
}

//! Update external force (body force / traction force)
template <unsigned Tdim, unsigned Tdof, unsigned Tnphases>
bool mpm::Node<Tdim, Tdof, Tnphases>::update_external_force(
    bool update, unsigned phase, const Eigen::Matrix<double, Tdim, 1>& force) {
  bool status = false;
  try {
    if (phase >= Tnphases)
      throw std::runtime_error("Nodal external force: Invalid phase");

    // Decide to update or assign
    double factor = 1.0;
    if (!update) factor = 0.;

    // Update/assign external force
    std::lock_guard<std::mutex> guard(node_mutex_);
    external_force_.col(phase) = external_force_.col(phase) * factor + force;
    status = true;
  } catch (std::exception& exception) {
    console_->error("{} #{}: {}\n", __FILE__, __LINE__, exception.what());
    status = false;
  }
  return status;
}

//! Update internal force (body force / traction force)
template <unsigned Tdim, unsigned Tdof, unsigned Tnphases>
bool mpm::Node<Tdim, Tdof, Tnphases>::update_internal_force(
    bool update, unsigned phase, const Eigen::Matrix<double, Tdim, 1>& force) {
  bool status = false;
  try {
    if (phase >= Tnphases)
      throw std::runtime_error("Nodal internal force: Invalid phase");

    // Decide to update or assign
    double factor = 1.0;
    if (!update) factor = 0.;

    // Update/assign internal force
    std::lock_guard<std::mutex> guard(node_mutex_);
    internal_force_.col(phase) = internal_force_.col(phase) * factor + force;
    status = true;
  } catch (std::exception& exception) {
    console_->error("{} #{}: {}\n", __FILE__, __LINE__, exception.what());
    status = false;
  }
  return status;
}

//! Update drag force
template <unsigned Tdim, unsigned Tdof, unsigned Tnphases>
bool mpm::Node<Tdim, Tdof, Tnphases>::update_drag_force_coefficient(
    bool update, const Eigen::Matrix<double, Tdim, 1>& drag_force_coefficient) {
  bool status = false;
  try {
    // Decide to update or assign
    double factor = 1.0;
    if (!update) factor = 0.;

    // Update/assign drag force coefficient
    std::lock_guard<std::mutex> guard(node_mutex_);
    drag_force_coefficient_ =
        drag_force_coefficient_ * factor + drag_force_coefficient;
    status = true;
  } catch (std::exception& exception) {
    console_->error("{} #{}: {}\n", __FILE__, __LINE__, exception.what());
    status = false;
  }
  return status;
}

//! Assign nodal momentum
template <unsigned Tdim, unsigned Tdof, unsigned Tnphases>
bool mpm::Node<Tdim, Tdof, Tnphases>::update_momentum(
    bool update, unsigned phase,
    const Eigen::Matrix<double, Tdim, 1>& momentum) {
  bool status = false;
  try {
    if (phase >= Tnphases)
      throw std::runtime_error("Nodal momentum: Invalid phase");

    // Decide to update or assign
    double factor = 1.0;
    if (!update) factor = 0.;

    // Update/assign momentum
    std::lock_guard<std::mutex> guard(node_mutex_);
    momentum_.col(phase) = momentum_.col(phase) * factor + momentum;
    status = true;
  } catch (std::exception& exception) {
    console_->error("{} #{}: {}\n", __FILE__, __LINE__, exception.what());
    status = false;
  }
  return status;
}

//! Update pressure at the nodes from particle
template <unsigned Tdim, unsigned Tdof, unsigned Tnphases>
void mpm::Node<Tdim, Tdof, Tnphases>::update_mass_pressure(
    unsigned phase, double mass_pressure) {
  try {
    const double tolerance = 1.E-16;

    // Compute pressure from mass*pressure
    if (mass_(phase) > tolerance) {
      std::lock_guard<std::mutex> guard(node_mutex_);
      pressure_(phase) += mass_pressure / mass_(phase);
    } else
      throw std::runtime_error("Nodal mass is zero or below threshold");
  } catch (std::exception& exception) {
    console_->error("{} #{}: {}\n", __FILE__, __LINE__, exception.what());
  }
}

//! Assign pressure at the nodes from particle
template <unsigned Tdim, unsigned Tdof, unsigned Tnphases>
void mpm::Node<Tdim, Tdof, Tnphases>::assign_pressure(unsigned phase,
                                                      double pressure) {
  try {
    const double tolerance = 1.E-16;

    // Compute pressure from mass*pressure
    std::lock_guard<std::mutex> guard(node_mutex_);
    pressure_(phase) = pressure;

  } catch (std::exception& exception) {
    console_->error("{} #{}: {}\n", __FILE__, __LINE__, exception.what());
  }
}

//! Compute velocity from momentum
//! velocity = momentum / mass
template <unsigned Tdim, unsigned Tdof, unsigned Tnphases>
void mpm::Node<Tdim, Tdof, Tnphases>::compute_velocity() {
  try {
    const double tolerance = 1.E-16;  // std::numeric_limits<double>::lowest();

    for (unsigned phase = 0; phase < Tnphases; ++phase) {
      if (mass_(phase) > tolerance) {
        velocity_.col(phase) = momentum_.col(phase) / mass_(phase);

        // Check to see if value is below threshold
        for (unsigned i = 0; i < velocity_.rows(); ++i)
          if (std::abs(velocity_.col(phase)(i)) < 1.E-15)
            velocity_.col(phase)(i) = 0.;
      } else
        throw std::runtime_error("Nodal mass is zero or below threshold");
    }

    // Apply velocity constraints, which also sets acceleration to 0,
    // when velocity is set.
    this->apply_velocity_constraints();
  } catch (std::exception& exception) {
    console_->error("{} #{}: {}\n", __FILE__, __LINE__, exception.what());
  }
}

//! Update nodal acceleration
template <unsigned Tdim, unsigned Tdof, unsigned Tnphases>
bool mpm::Node<Tdim, Tdof, Tnphases>::update_acceleration(
    bool update, unsigned phase,
    const Eigen::Matrix<double, Tdim, 1>& acceleration) {
  bool status = false;
  try {
    if (phase >= Tnphases)
      throw std::runtime_error("Nodal acceleration: Invalid phase");

    // Decide to update or assign
    double factor = 1.0;
    if (!update) factor = 0.;

    //! Update/assign acceleration
    std::lock_guard<std::mutex> guard(node_mutex_);
    acceleration_.col(phase) = acceleration_.col(phase) * factor + acceleration;
    status = true;
  } catch (std::exception& exception) {
    console_->error("{} #{}: {}\n", __FILE__, __LINE__, exception.what());
    status = false;
  }
  return status;
}

//! Compute acceleration and velocity
template <unsigned Tdim, unsigned Tdof, unsigned Tnphases>
bool mpm::Node<Tdim, Tdof, Tnphases>::compute_acceleration_velocity(
    unsigned phase, double dt) {
  bool status = true;
  const double tolerance = 1.0E-15;
  try {
    if (mass_(phase) > tolerance) {
      // acceleration (unbalaced force / mass)
      this->acceleration_.col(phase) = (this->external_force_.col(phase) +
                                        this->internal_force_.col(phase)) /
                                       this->mass_(phase);

      // Apply friction constraints
      this->apply_friction_constraints(dt);

      // Velocity += acceleration * dt
      this->velocity_.col(phase) += this->acceleration_.col(phase) * dt;
      // Apply velocity constraints, which also sets acceleration to 0,
      // when velocity is set.
      this->apply_velocity_constraints();

      // Set a threshold
      for (unsigned i = 0; i < Tdim; ++i) {
        if (std::abs(velocity_.col(phase)(i)) < tolerance)
          velocity_.col(phase)(i) = 0.;
        if (std::abs(acceleration_.col(phase)(i)) < tolerance)
          acceleration_.col(phase)(i) = 0.;
      }
    } else
      throw std::runtime_error("Nodal mass is zero or below threshold");

  } catch (std::exception& exception) {
    console_->error("{} #{}: {}\n", __FILE__, __LINE__, exception.what());
    status = false;
  }
  return status;
}

//! Compute acceleration and velocity for two phase
template <unsigned Tdim, unsigned Tdof, unsigned Tnphases>
bool mpm::Node<Tdim, Tdof, Tnphases>::compute_acceleration_velocity_two_phase(
    unsigned solid_skeleton, unsigned pore_fluid, unsigned mixture, double dt) {
  bool status = true;
  const double tolerance = 1.0E-15;
  try {
    // Compute drag force
    VectorDim drag_force = drag_force_coefficient_.cwiseProduct(
        velocity_.col(pore_fluid) - velocity_.col(solid_skeleton));

    if (mass_(solid_skeleton) > tolerance && mass_(pore_fluid) > tolerance) {
      // Acceleration of pore fluid (momentume balance of fluid phase)
      this->acceleration_.col(pore_fluid) =
          (this->external_force_.col(pore_fluid) +
           this->internal_force_.col(pore_fluid) - drag_force) /
          this->mass_(pore_fluid);

      // Acceleration of solid skeleton (momentume balance of mixture)
      this->acceleration_.col(solid_skeleton) =
          (this->external_force_.col(mixture) +
           this->internal_force_.col(mixture) -
           this->mass_(pore_fluid) * this->acceleration_.col(pore_fluid)) /
          this->mass_(solid_skeleton);

      // Apply friction constraints
      this->apply_friction_constraints(dt);

      // Velocity += acceleration * dt
      this->velocity_ += this->acceleration_ * dt;

      // Apply velocity constraints, which also sets acceleration to 0,
      // when velocity is set.
      this->apply_velocity_constraints();

      // Set a threshold
      for (unsigned i = 0; i < Tdim; ++i) {
        if (std::abs(velocity_.col(solid_skeleton)(i)) < tolerance)
          velocity_.col(solid_skeleton)(i) = 0.;
        if (std::abs(acceleration_.col(solid_skeleton)(i)) < tolerance)
          acceleration_.col(solid_skeleton)(i) = 0.;
        if (std::abs(velocity_.col(pore_fluid)(i)) < tolerance)
          velocity_.col(pore_fluid)(i) = 0.;
        if (std::abs(acceleration_.col(pore_fluid)(i)) < tolerance)
          acceleration_.col(pore_fluid)(i) = 0.;
      }
    } else
      throw std::runtime_error("Nodal mass is zero or below threshold");

  } catch (std::exception& exception) {
    console_->error("{} #{}: {}\n", __FILE__, __LINE__, exception.what());
    status = false;
  }
  return status;
}

//! Assign velocity constraint
//! Constrain directions can take values between 0 and Dim * Nphases
template <unsigned Tdim, unsigned Tdof, unsigned Tnphases>
bool mpm::Node<Tdim, Tdof, Tnphases>::assign_velocity_constraint(
    unsigned dir, double velocity) {
  bool status = true;
  try {
    //! Constrain directions can take values between 0 and Dim * Nphases
    if (dir < (Tdim * Tnphases))
      this->velocity_constraints_.insert(std::make_pair<unsigned, double>(
          static_cast<unsigned>(dir), static_cast<double>(velocity)));
    else
      throw std::runtime_error("Constraint direction is out of bounds");

  } catch (std::exception& exception) {
    console_->error("{} #{}: {}\n", __FILE__, __LINE__, exception.what());
    status = false;
  }
  return status;
}

//! Apply velocity constraints
template <unsigned Tdim, unsigned Tdof, unsigned Tnphases>
void mpm::Node<Tdim, Tdof, Tnphases>::apply_velocity_constraints() {
  // Set velocity constraint
  for (const auto& constraint : this->velocity_constraints_) {
    // Direction value in the constraint (0, Dim * Nphases)
    const unsigned dir = constraint.first;
    // Direction: dir % Tdim (modulus)
    const auto direction = static_cast<unsigned>(dir % Tdim);
    // Phase: Integer value of division (dir / Tdim)
    const auto phase = static_cast<unsigned>(dir / Tdim);

    if (!generic_boundary_constraints_) {
      // Velocity constraints are applied on Cartesian boundaries
      this->velocity_(direction, phase) = constraint.second;
      // Set acceleration to 0 in direction of velocity constraint
      this->acceleration_(direction, phase) = 0.;
    } else {
      // Velocity constraints on general boundaries
      // Compute inverse rotation matrix
      const Eigen::Matrix<double, Tdim, Tdim> inverse_rotation_matrix =
          rotation_matrix_.inverse();
      // Transform to local coordinate
      Eigen::Matrix<double, Tdim, Tnphases> local_velocity =
          inverse_rotation_matrix * this->velocity_;
      Eigen::Matrix<double, Tdim, Tnphases> local_acceleration =
          inverse_rotation_matrix * this->acceleration_;
      // Apply boundary condition in local coordinate
      local_velocity(direction, phase) = constraint.second;
      local_acceleration(direction, phase) = 0.;
      // Transform back to global coordinate
      this->velocity_ = rotation_matrix_ * local_velocity;
      this->acceleration_ = rotation_matrix_ * local_acceleration;
    }
  }
}

//! Assign friction constraint
//! Constrain directions can take values between 0 and Dim * Nphases
template <unsigned Tdim, unsigned Tdof, unsigned Tnphases>
bool mpm::Node<Tdim, Tdof, Tnphases>::assign_friction_constraint(
    unsigned dir, int sign_n, double friction) {
  bool status = true;
  try {
    //! Constrain directions can take values between 0 and Dim * Nphases
    if (dir < Tdim) {
      this->friction_constraint_ =
          std::make_tuple(static_cast<unsigned>(dir), static_cast<int>(sign_n),
                          static_cast<double>(friction));
      this->friction_ = true;
    } else
      throw std::runtime_error("Constraint direction is out of bounds");

  } catch (std::exception& exception) {
    console_->error("{} #{}: {}\n", __FILE__, __LINE__, exception.what());
    status = false;
  }
  return status;
}

//! Apply friction constraints
template <unsigned Tdim, unsigned Tdof, unsigned Tnphases>
void mpm::Node<Tdim, Tdof, Tnphases>::apply_friction_constraints(double dt) {
  if (friction_) {
    auto sign = [](double value) { return (value > 0.) ? 1. : -1.; };

    // Set friction constraint
    // Direction value in the constraint (0, Dim)
    const unsigned dir_n = std::get<0>(this->friction_constraint_);

    // Normal direction of friction
    const double sign_dir_n = sign(std::get<1>(this->friction_constraint_));

    // Friction co-efficient
    const double mu = std::get<2>(this->friction_constraint_);

    const unsigned phase = 0;

    // Acceleration and velocity
    double acc_n, acc_t, vel_t;

    if (Tdim == 2) {
      // tangential direction to boundary
      const unsigned dir_t = (Tdim - 1) - dir_n;

      if (!generic_boundary_constraints_) {
        // Cartesian case
        // Normal and tangential acceleration
        acc_n = this->acceleration_(dir_n, phase);
        acc_t = this->acceleration_(dir_t, phase);
        // Velocity tangential
        vel_t = this->velocity_(dir_t, phase);
      } else {
        // General case, transform to local coordinate
        // Compute inverse rotation matrix
        const Eigen::Matrix<double, Tdim, Tdim> inverse_rotation_matrix =
            rotation_matrix_.inverse();
        // Transform to local coordinate
        Eigen::Matrix<double, Tdim, Tnphases> local_acceleration =
            inverse_rotation_matrix * this->acceleration_;
        Eigen::Matrix<double, Tdim, Tnphases> local_velocity =
            inverse_rotation_matrix * this->velocity_;
        // Normal and tangential acceleration
        acc_n = local_acceleration(dir_n, phase);
        acc_t = local_acceleration(dir_t, phase);
        // Velocity tangential
        vel_t = local_velocity(dir_t, phase);
      }

      if ((acc_n * sign_dir_n) > 0.0) {
        if (vel_t != 0.0) {  // kinetic friction
          const double vel_net = dt * acc_t + vel_t;
          const double vel_frictional = dt * mu * std::abs(acc_n);
          if (std::abs(vel_net) <= vel_frictional)
            acc_t = -vel_t / dt;
          else
            acc_t -= sign(vel_net) * mu * std::abs(acc_n);
        } else {  // static friction
          if (std::abs(acc_t) <= mu * std::abs(acc_n))
            acc_t = 0.0;
          else
            acc_t -= sign(acc_t) * mu * std::abs(acc_n);
        }

        if (!generic_boundary_constraints_) {
          // Cartesian case
          this->acceleration_(dir_t, phase) = acc_t;
        } else {
          // Local acceleration in terms of tangential and normal
          Eigen::Matrix<double, Tdim, Tnphases> acc;
          acc(dir_t, phase) = acc_t;
          acc(dir_n, phase) = acc_n;

          // General case, transform to global coordinate
          this->acceleration_.col(phase) = rotation_matrix_ * acc.col(phase);
        }
      }
    } else if (Tdim == 3) {
      Eigen::Matrix<int, 3, 2> dir;
      dir(0, 0) = 1;
      dir(0, 1) = 2;  // tangential directions for dir_n = 0
      dir(1, 0) = 0;
      dir(1, 1) = 2;  // tangential directions for dir_n = 1
      dir(2, 0) = 0;
      dir(2, 1) = 1;  // tangential directions for dir_n = 2

      const unsigned dir_t0 = dir(dir_n, 0);
      const unsigned dir_t1 = dir(dir_n, 1);

      Eigen::Matrix<double, Tdim, 1> acc, vel;
      if (!generic_boundary_constraints_) {
        // Cartesian case
        acc = this->acceleration_.col(phase);
        vel = this->velocity_.col(phase);
      } else {
        // General case, transform to local coordinate
        // Compute inverse rotation matrix
        const Eigen::Matrix<double, Tdim, Tdim> inverse_rotation_matrix =
            rotation_matrix_.inverse();
        // Transform to local coordinate
        acc = inverse_rotation_matrix * this->acceleration_.col(phase);
        vel = inverse_rotation_matrix * this->velocity_.col(phase);
      }

      const auto acc_n = acc(dir_n);
      auto acc_t =
          std::sqrt(acc(dir_t0) * acc(dir_t0) + acc(dir_t1) * acc(dir_t1));
      const auto vel_t =
          std::sqrt(vel(dir_t0) * vel(dir_t0) + vel(dir_t1) * vel(dir_t1));

      if (acc_n * sign_dir_n > 0.0) {
        // kinetic friction
        if (vel_t != 0.0) {
          Eigen::Matrix<double, 2, 1> vel_net;
          // friction is applied opposite to the vel_net
          vel_net(0) = vel(dir_t0) + acc(dir_t0) * dt;
          vel_net(1) = vel(dir_t1) + acc(dir_t1) * dt;
          const double vel_net_t =
              sqrt(vel_net(0) * vel_net(0) + vel_net(1) * vel_net(1));
          const double vel_fricion = mu * std::abs(acc_n) * dt;

          if (vel_net_t <= vel_fricion) {
            acc(dir_t0) = -vel(dir_t0);  // To set particle velocity to zero
            acc(dir_t1) = -vel(dir_t1);
          } else {

            acc(dir_t0) -= mu * std::abs(acc_n) * (vel_net(0) / vel_net_t);
            acc(dir_t1) -= mu * std::abs(acc_n) * (vel_net(1) / vel_net_t);
          }
        } else {                                // static friction
          if (acc_t <= mu * std::abs(acc_n)) {  // since acc_t is positive
            acc(dir_t0) = 0;
            acc(dir_t1) = 0;
          } else {
            acc_t -= mu * std::abs(acc_n);
            acc(dir_t0) -= mu * std::abs(acc_n) * (acc(dir_t0) / acc_t);
            acc(dir_t1) -= mu * std::abs(acc_n) * (acc(dir_t1) / acc_t);
          }
        }

        if (!generic_boundary_constraints_) {
          // Cartesian case
          this->acceleration_.col(phase) = acc;
        } else {
          // General case, transform to global coordinate
          this->acceleration_.col(phase) = rotation_matrix_ * acc;
        }
      }
    }
  }
}

<<<<<<< HEAD
//! Add material id from material points to material_ids_
template <unsigned Tdim, unsigned Tdof, unsigned Tnphases>
void mpm::Node<Tdim, Tdof, Tnphases>::append_material_id(unsigned id) {
  std::lock_guard<std::mutex> guard(node_mutex_);
  material_ids_.emplace(id);
}

// Assign MPI rank to node
template <unsigned Tdim, unsigned Tdof, unsigned Tnphases>
bool mpm::Node<Tdim, Tdof, Tnphases>::mpi_rank(unsigned rank) {
  std::lock_guard<std::mutex> guard(node_mutex_);
  auto status = this->mpi_ranks_.insert(rank);
  return status.second;
=======
//! Assign pore pressure constraint
template <unsigned Tdim, unsigned Tdof, unsigned Tnphases>
bool mpm::Node<Tdim, Tdof, Tnphases>::assign_pressure_constraint(
    const unsigned phase, const double pressure) {
  bool status = true;
  try {
    this->pressure_(phase) = pressure;
  } catch (std::exception& exception) {
    console_->error("{} #{}: {}\n", __FILE__, __LINE__, exception.what());
    status = false;
  }
  return status;
>>>>>>> 894a89eb
}<|MERGE_RESOLUTION|>--- conflicted
+++ resolved
@@ -119,7 +119,7 @@
   return status;
 }
 
-//! Update internal force (body force / traction force)
+//! Update internal force 
 template <unsigned Tdim, unsigned Tdof, unsigned Tnphases>
 bool mpm::Node<Tdim, Tdof, Tnphases>::update_internal_force(
     bool update, unsigned phase, const Eigen::Matrix<double, Tdim, 1>& force) {
@@ -604,7 +604,7 @@
   }
 }
 
-<<<<<<< HEAD
+
 //! Add material id from material points to material_ids_
 template <unsigned Tdim, unsigned Tdof, unsigned Tnphases>
 void mpm::Node<Tdim, Tdof, Tnphases>::append_material_id(unsigned id) {
@@ -618,7 +618,8 @@
   std::lock_guard<std::mutex> guard(node_mutex_);
   auto status = this->mpi_ranks_.insert(rank);
   return status.second;
-=======
+
+// TODO
 //! Assign pore pressure constraint
 template <unsigned Tdim, unsigned Tdof, unsigned Tnphases>
 bool mpm::Node<Tdim, Tdof, Tnphases>::assign_pressure_constraint(
@@ -631,5 +632,4 @@
     status = false;
   }
   return status;
->>>>>>> 894a89eb
 }