#ifndef MPM_NODE_H_
#define MPM_NODE_H_

#include "logger.h"
#include "mutex.h"
#include "nodal_properties.h"
#include "node_base.h"

namespace mpm {

// Node base class
//! \brief Base class that stores the information about nodes
//! \details Node class: id_ and coordinates.
//! \tparam Tdim Dimension
//! \tparam Tdof Degrees of Freedom
//! \tparam Tnphases Number of phases
template <unsigned Tdim, unsigned Tdof, unsigned Tnphases>
class Node : public NodeBase<Tdim> {
 public:
  //! Define a vector of size dimension
  using VectorDim = Eigen::Matrix<double, Tdim, 1>;

  //! Constructor with id, coordinates and dof
  //! \param[in] id Node id
  //! \param[in] coord coordinates of the node
  Node(Index id, const VectorDim& coord);

  //! Virtual destructor
  ~Node() override{};

  //! Delete copy constructor
  Node(const Node<Tdim, Tdof, Tnphases>&) = delete;

  //! Delete assignement operator
  Node& operator=(const Node<Tdim, Tdof, Tnphases>&) = delete;

  //! Initialise nodal properties
  void initialise() noexcept override;

  //! Return id of the nodebase
  Index id() const override { return id_; }

  //! Initialise shared pointer to nodal properties pool
  //! \param[in] prop_id Property id in the nodal property pool
  //! \param[in] nodal_properties Shared pointer to nodal properties pool
  void initialise_property_handle(
      unsigned prop_id,
      std::shared_ptr<mpm::NodalProperties> property_handle) noexcept override;

  //! Assign coordinates
  //! \param[in] coord Assign coord as coordinates of the nodebase
  void assign_coordinates(const VectorDim& coord) override {
    coordinates_ = coord;
  }

  //! Return coordinates
  //! \retval coordinates_ return coordinates of the nodebase
  VectorDim coordinates() const override { return coordinates_; }

  //! Return degrees of freedom
  unsigned dof() const override { return dof_; }

  //! Assign status
  void assign_status(bool status) override { status_ = status; }

  //! Return status
  bool status() const override { return status_; }

  //! Assign boolean property at the nodes
  //! \param[in] property Name of the property to assign
  //! \param[in] boolean Property boolean (true/false) of the node
  void assign_boolean_property(mpm::properties::Boolean property,
                               bool boolean) noexcept override;

  //! Return boolean property
  //! \param[in] property Name of the property to update
  //! \retval boolean property at node
  bool boolean_property(mpm::properties::Boolean property) const override;

  //! Update scalar property at the nodes
  //! \param[in] property Name of the property to update
  //! \param[in] update A boolean to update (true) or assign (false)
  //! \param[in] phase Index corresponding to the phase
  //! \param[in] value Property value from the particles in a cell
  void update_scalar_property(mpm::properties::Scalar property, bool update,
                              unsigned phase, double value) noexcept override;

  //! Return property at a given node for a given phase
  //! \param[in] property Name of the property to return
  //! \param[in] phase Index corresponding to the phase
  //! \retval scalar property at the designated phase
  double scalar_property(mpm::properties::Scalar property,
                         unsigned phase) const override;

  //! Update vector property at the nodes
  //! \param[in] property Name of the property to update
  //! \param[in] update A boolean to update (true) or assign (false)
  //! \param[in] phase Index corresponding to the phase
  //! \param[in] value Property value from the particles in a cell
  virtual void update_vector_property(
      mpm::properties::Vector property, bool update, unsigned phase,
      const Eigen::Matrix<double, Tdim, 1>& value) noexcept override;

  //! Return property at a given node for a given phase
  //! \param[in] property Name of the property to return
  //! \param[in] phase Index corresponding to the phase
  //! \retval vector property at the designated phase
  virtual Eigen::Matrix<double, Tdim, 1> vector_property(
      mpm::properties::Vector property, unsigned phase) const override;

  //! Update mass at the nodes from particle
  //! \param[in] update A boolean to update (true) or assign (false)
  //! \param[in] phase Index corresponding to the phase
  //! \param[in] mass Mass from the particles in a cell
  void update_mass(bool update, unsigned phase, double mass) noexcept override;

  //! Return mass at a given node for a given phase
  //! \param[in] phase Index corresponding to the phase
  double mass(unsigned phase) const override {
    return this->scalar_property(mpm::properties::Scalar::Mass, phase);
  }

  //! Update volume at the nodes from particle
  //! \param[in] update A boolean to update (true) or assign (false)
  //! \param[in] phase Index corresponding to the phase
  //! \param[in] volume Volume from the particles in a cell
  void update_volume(bool update, unsigned phase,
                     double volume) noexcept override;

  //! Return volume at a given node for a given phase
  //! \param[in] phase Index corresponding to the phase
  double volume(unsigned phase) const override {
    return this->scalar_property(mpm::properties::Scalar::Volume, phase);
  }

  //! Assign concentrated force to the node
  //! \param[in] phase Index corresponding to the phase
  //! \param[in] direction Index corresponding to the direction of traction
  //! \param[in] force Nodal concentrated force in specified direction
  //! \param[in] function math function
  //! \retval status Assignment status
  bool assign_concentrated_force(
      unsigned phase, unsigned direction, double force,
      const std::shared_ptr<FunctionBase>& function) override;

  //! Apply concentrated force to external force
  //! \param[in] phase Index corresponding to the phase
  //! \param[in] current time
  void apply_concentrated_force(unsigned phase, double current_time) override;

  //! Update external force (body force / traction force)
  //! \param[in] update A boolean to update (true) or assign (false)
  //! \param[in] phase Index corresponding to the phase
  //! \param[in] force External force from the particles in a cell
  void update_external_force(bool update, unsigned phase,
                             const VectorDim& force) noexcept override;

  //! Return external force at a given node for a given phase
  //! \param[in] phase Index corresponding to the phase
  VectorDim external_force(unsigned phase) const override {
    return this->vector_property(mpm::properties::Vector::ExternalForce, phase);
  }

  //! Update internal force (body force / traction force)
  //! \param[in] update A boolean to update (true) or assign (false)
  //! \param[in] phase Index corresponding to the phase
  //! \param[in] force Internal force from the particles in a cell
  void update_internal_force(bool update, unsigned phase,
                             const VectorDim& force) noexcept override;

  //! Return internal force at a given node for a given phase
  //! \param[in] phase Index corresponding to the phase
  VectorDim internal_force(unsigned phase) const override {
    return this->vector_property(mpm::properties::Vector::InternalForce, phase);
  }

  //! Return drag force coefficient
  VectorDim drag_force_coefficient() const override {
    return this->vector_property(mpm::properties::Vector::DragForce,
                                 mpm::NodePhase::nSolid);
  }

  //! Update pressure at the nodes from particle
  //! \param[in] update A boolean to update (true) or assign (false)
  //! \param[in] phase Index corresponding to the phase
  //! \param[in] mass_pressure Product of mass x pressure of a particle
  void update_mass_pressure(bool update, unsigned phase,
                            double mass_pressure) noexcept override;

  //! Compute pressure from the mass pressure
  virtual void compute_pressure() override;

  //! Assign pressure at the nodes from particle
  //! \param[in] update A boolean to update (true) or assign (false)
  //! \param[in] phase Index corresponding to the phase
  //! \param[in] pressure Pressure of a particle
  virtual void update_pressure(bool update, unsigned phase,
                               double pressure) override;

  //! Return pressure at a given node for a given phase
  //! \param[in] phase Index corresponding to the phase
  double pressure(unsigned phase) const override {
    return this->scalar_property(mpm::properties::Scalar::Pressure, phase);
  }

  //! Update momentum at the nodes
  //! \param[in] update A boolean to update (true) or assign (false)
  //! \param[in] phase Index corresponding to the phase
  //! \param[in] momentum Momentum from the particles in a cell
  void update_momentum(bool update, unsigned phase,
                       const VectorDim& momentum) noexcept override;

  //! Return momentum at a given node for a given phase
  //! \param[in] phase Index corresponding to the phase
  VectorDim momentum(unsigned phase) const override {
    return this->vector_property(mpm::properties::Vector::Momentum, phase);
  }

  //! Compute velocity from the momentum
  void compute_velocity() override;

  //! Return velocity at a given node for a given phase
  //! \param[in] phase Index corresponding to the phase
  VectorDim velocity(unsigned phase) const override {
    return this->vector_property(mpm::properties::Vector::Velocity, phase);
  }

  //! Update nodal acceleration
  //! \param[in] update A boolean to update (true) or assign (false)
  //! \param[in] phase Index corresponding to the phase
  //! \param[in] acceleration Acceleration from the particles in a cell
  void update_acceleration(bool update, unsigned phase,
                           const VectorDim& acceleration) noexcept override;

  //! Return acceleration at a given node for a given phase
  //! \param[in] phase Index corresponding to the phase
  VectorDim acceleration(unsigned phase) const override {
    return this->vector_property(mpm::properties::Vector::Acceleration, phase);
  }

  //! Compute acceleration and velocity
  //! \param[in] phase Index corresponding to the phase
  //! \param[in] dt Timestep in analysis
  bool compute_acceleration_velocity(unsigned phase,
                                     double dt) noexcept override;

  //! Compute acceleration and velocity with cundall damping factor
  //! \param[in] phase Index corresponding to the phase
  //! \param[in] dt Timestep in analysis
  //! \param[in] damping_factor Damping factor
  bool compute_acceleration_velocity_cundall(
      unsigned phase, double dt, double damping_factor) noexcept override;

  //! Assign velocity constraint
  //! Directions can take values between 0 and Dim * Nphases
  //! \param[in] dir Direction of velocity constraint
  //! \param[in] velocity Applied velocity constraint
  bool assign_velocity_constraint(unsigned dir, double velocity) override;

  //! Apply velocity constraints
  void apply_velocity_constraints() override;

  //! Assign friction constraint
  //! Directions can take values between 0 and Dim * Nphases
  //! \param[in] dir Direction of friction constraint
  //! \param[in] sign Sign of normal wrt coordinate system for friction
  //! \param[in] friction Applied friction constraint
  bool assign_friction_constraint(unsigned dir, int sign,
                                  double friction) override;

  //! Apply friction constraints
  //! \param[in] dt Time-step
  void apply_friction_constraints(double dt) override;

  //! Assign rotation matrix
  //! \param[in] rotation_matrix Rotation matrix of the node
  void assign_rotation_matrix(
      const Eigen::Matrix<double, Tdim, Tdim>& rotation_matrix) override {
    rotation_matrix_ = rotation_matrix;
    this->assign_boolean_property(mpm::properties::Boolean::GenericBC, true);
  }

  //! Add material id from material points to list of materials in materials_
  //! \param[in] id Material id to be stored at the node
  void append_material_id(unsigned id) override;

  //! Return material ids in node
  std::set<unsigned> material_ids() const override { return material_ids_; }

  //! Assign MPI rank to node
  //! \param[in] rank MPI Rank of the node
  bool mpi_rank(unsigned rank) override;

  //! Assign MPI rank to node
  //! \param[in] rank MPI Rank of the node
  std::set<unsigned> mpi_ranks() const override { return mpi_ranks_; }

  //! Clear MPI rank
  void clear_mpi_ranks() override { mpi_ranks_.clear(); }

  //! Return ghost id
  Index ghost_id() const override { return ghost_id_; }

  //! Set ghost id
  void ghost_id(Index gid) override { ghost_id_ = gid; }

  //! Update nodal property at the nodes from particle
  //! \param[in] update A boolean to update (true) or assign (false)
  //! \param[in] property Property name
  //! \param[in] property_value Property quantity from the particles in the cell
  //! \param[in] mat_id Id of the material within the property data
  //! \param[in] nprops Dimension of property (1 if scalar, Tdim if vector)
  void update_property(bool update, const std::string& property,
                       const Eigen::MatrixXd& property_value, unsigned mat_id,
                       unsigned nprops) noexcept override;

  //! Compute multimaterial change in momentum
  void compute_multimaterial_change_in_momentum() override;

  //! Compute multimaterial separation vector
  void compute_multimaterial_separation_vector() override;

  //! Compute acceleration and velocity for two phase
  //! \param[in] dt Timestep in analysis
  bool compute_acceleration_velocity_twophase_explicit(
      double dt) noexcept override;

  //! Compute acceleration and velocity for two phase with cundall damping
  //! factor \param[in] dt Timestep in analysis \param[in] damping_factor
  //! Damping factor
  bool compute_acceleration_velocity_twophase_explicit_cundall(
      double dt, double damping_factor) noexcept override;

  //! Compute multimaterial normal unit vector
  void compute_multimaterial_normal_unit_vector() override;

 private:
  //! Mutex
  SpinMutex node_mutex_;
  //! nodebase id
  Index id_{std::numeric_limits<Index>::max()};
  //! nodal property id
  unsigned prop_id_{std::numeric_limits<unsigned>::max()};
  //! shared ghost id
  Index ghost_id_{std::numeric_limits<Index>::max()};
  //! nodal coordinates
  VectorDim coordinates_;
  //! Degrees of freedom
  unsigned dof_{std::numeric_limits<unsigned>::max()};
  //! Status
  bool status_{false};
  //! Boolean properties
  fc::vector_map<mpm::properties::Boolean, bool> boolean_properties_;
  //! Scalar properties
<<<<<<< HEAD
  tsl::ordered_map<mpm::properties::Scalar, Eigen::Matrix<double, 1, Tnphases> >
      scalar_properties_;
  //! Vector properties
  tsl::ordered_map<mpm::properties::Vector,
                   Eigen::Matrix<double, Tdim, Tnphases> >
=======
  fc::vector_map<mpm::properties::Scalar, Eigen::Matrix<double, 1, Tnphases>>
      scalar_properties_;
  //! Vector properties
  fc::vector_map<mpm::properties::Vector, Eigen::Matrix<double, Tdim, Tnphases>>
>>>>>>> 0666b0a3
      vector_properties_;
  //! Displacement
  Eigen::Matrix<double, Tdim, 1> contact_displacement_;
  //! Velocity constraints
  std::map<unsigned, double> velocity_constraints_;
  //! Rotation matrix for general velocity constraints
  Eigen::Matrix<double, Tdim, Tdim> rotation_matrix_;
  //! Material ids whose information was passed to this node
  std::set<unsigned> material_ids_;
  //! Frictional constraints
  std::tuple<unsigned, int, double> friction_constraint_;
  //! Concentrated force
  Eigen::Matrix<double, Tdim, Tnphases> concentrated_force_;
  //! Mathematical function for force
  std::shared_ptr<FunctionBase> force_function_{nullptr};
  //! Nodal property pool
  std::shared_ptr<mpm::NodalProperties> property_handle_{nullptr};
  //! Logger
  std::unique_ptr<spdlog::logger> console_;
  //! MPI ranks
  std::set<unsigned> mpi_ranks_;
};  // Node class
}  // namespace mpm

#include "node.tcc"

#endif  // MPM_NODE_H_<|MERGE_RESOLUTION|>--- conflicted
+++ resolved
@@ -352,18 +352,10 @@
   //! Boolean properties
   fc::vector_map<mpm::properties::Boolean, bool> boolean_properties_;
   //! Scalar properties
-<<<<<<< HEAD
-  tsl::ordered_map<mpm::properties::Scalar, Eigen::Matrix<double, 1, Tnphases> >
-      scalar_properties_;
-  //! Vector properties
-  tsl::ordered_map<mpm::properties::Vector,
-                   Eigen::Matrix<double, Tdim, Tnphases> >
-=======
   fc::vector_map<mpm::properties::Scalar, Eigen::Matrix<double, 1, Tnphases>>
       scalar_properties_;
   //! Vector properties
   fc::vector_map<mpm::properties::Vector, Eigen::Matrix<double, Tdim, Tnphases>>
->>>>>>> 0666b0a3
       vector_properties_;
   //! Displacement
   Eigen::Matrix<double, Tdim, 1> contact_displacement_;
