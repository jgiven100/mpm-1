--- conflicted
+++ resolved
@@ -214,7 +214,6 @@
   //! Return rank
   unsigned rank() const;
 
-<<<<<<< HEAD
   //! Assign free surface
   //! \param[in] free_surface boolean indicating free surface cell
   void assign_free_surface(bool free_surface) { free_surface_ = free_surface; };
@@ -275,10 +274,8 @@
   void compute_local_correction_matrix(const Eigen::VectorXd& shapefn,
                                        const Eigen::MatrixXd& grad_shapefn,
                                        double pvolume) noexcept;
-=======
   //! Return previous mpi rank
   unsigned previous_mpirank() const;
->>>>>>> a3ab6bce
 
  private:
   //! Approximately check if a point is in a cell
