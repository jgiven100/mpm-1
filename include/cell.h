--- conflicted
+++ resolved
@@ -263,23 +263,33 @@
   //! \ingroup MultiPhase
   bool initialise_element_matrix();
 
+  //! Initialize local elemental matrices for two-phase one-point solver
+  //! \ingroup MultiPhase
+  bool initialise_element_matrix_twophase();
+
   //! Return local node indices
   //! \ingroup MultiPhase
   Eigen::VectorXi local_node_indices();
 
-  //! Return stiffness matrix
-  const Eigen::MatrixXd& K_inter_element() { return K_inter_element_; };
-
-  //! Return local laplacian
-  //! \ingroup MultiPhase
-  const Eigen::MatrixXd& laplacian_matrix() { return laplacian_matrix_; };
-
-  //! Compute local matrix of K_inter
+  //! Return drag matrix for two-phase one-point solver
+  //! \ingroup MultiPhase
+  //! \param[in] dir Desired direction
+  const Eigen::MatrixXd& drag_matrix(unsigned dir) {
+    return drag_matrix_[dir];
+  };
+
+  //! Compute local matrix for drag force coupling for two-phase one-point
+  //! solver
+  //! \ingroup MultiPhase
   //! \param[in] shapefn Shape function
   //! \param[in] pvolume Volume weight
   //! \param[in] multiplier Drag force multiplier
-  void compute_K_inter_element(const Eigen::VectorXd& shapefn, double pvolume,
-                               const VectorDim& multiplier) noexcept;
+  void compute_local_drag_matrix(const Eigen::VectorXd& shapefn, double pvolume,
+                                 const VectorDim& multiplier) noexcept;
+
+  //! Return local laplacian
+  //! \ingroup MultiPhase
+  const Eigen::MatrixXd& laplacian_matrix() { return laplacian_matrix_; };
 
   //! Compute local laplacian matrix (Used in poisson equation)
   //! \ingroup MultiPhase
@@ -296,9 +306,11 @@
     return poisson_right_matrix_;
   };
 
-  //! Return local laplacian RHS matrix for mixture
-  const Eigen::MatrixXd& poisson_right_matrix_m() {
-    return poisson_right_matrix_m_;
+  //! Return local laplacian RHS matrix for twophase
+  //! \ingroup MultiPhase
+  //! \param[in] phase Phase identifier
+  const Eigen::MatrixXd& poisson_right_matrix(unsigned phase) {
+    return poisson_right_matrix_twophase_[phase];
   };
 
   //! Compute local poisson RHS matrix (Used in poisson equation)
@@ -311,52 +323,47 @@
                                    double pvolume,
                                    double multiplier = 1.0) noexcept;
 
-<<<<<<< HEAD
-  //! Return local correction matrix
-  //! \ingroup MultiPhase
-=======
-  //! Compute local poisson RHS matrix for two phase(Used in poisson equation)
+  //! Compute local poisson RHS matrix (Used in poisson equation)
+  //! \ingroup MultiPhase
+  //! \param[in] phase Phase identifier
   //! \param[in] shapefn shape function
   //! \param[in] grad_shapefn shape function gradient
   //! \param[in] pvolume volume weight
-  //! \param[in] porosity Porosity
-  void compute_local_poisson_right_twophase(const Eigen::VectorXd& shapefn,
+  void compute_local_poisson_right_twophase(unsigned phase,
+                                            const Eigen::VectorXd& shapefn,
                                             const Eigen::MatrixXd& grad_shapefn,
                                             double pvolume,
-                                            double porosity) noexcept;
-
-  //! Return local correction matrix (Solid for twophase)
->>>>>>> ec296108
+                                            double multiplier = 1.0) noexcept;
+
+  //! Return local correction matrix
+  //! \ingroup MultiPhase
   const Eigen::MatrixXd& correction_matrix() { return correction_matrix_; };
 
-  //! Return local correction matrix (Liquid for twophase)
-  const Eigen::MatrixXd& correction_matrix_w() { return correction_matrix_w_; };
+  //! Return local correction matrix for two phase
+  //! \ingroup MultiPhase
+  //! \param[in] phase Phase identifier
+  const Eigen::MatrixXd& correction_matrix(unsigned phase) {
+    return correction_matrix_twophase_[phase];
+  };
 
   //! Compute local correction matrix (Used to correct velocity)
   //! \ingroup MultiPhase
+  //! \param[in] shapefn shape function
+  //! \param[in] grad_shapefn shape function gradient
+  //! \param[in] pvolume volume weight
   void compute_local_correction_matrix(const Eigen::VectorXd& shapefn,
                                        const Eigen::MatrixXd& grad_shapefn,
                                        double pvolume) noexcept;
-<<<<<<< HEAD
-=======
 
   //! Compute local correction matrix for two phase (Used to correct velocity)
-  void compute_local_correction_matrix(const Eigen::VectorXd& shapefn,
-                                       const Eigen::MatrixXd& grad_shapefn,
-                                       double pvolume,
-                                       double porosity) noexcept;
-
-  //! Return previous mpi rank
-  unsigned previous_mpirank() const;
-
-  //! Assign free surface
-  //! \param[in] free_surface boolean indicating free surface cell
-  void assign_free_surface(bool free_surface) { free_surface_ = free_surface; };
-
-  //! Return free surface bool
-  //! \retval free_surface_ indicating free surface cell
-  bool free_surface() const { return free_surface_; };
->>>>>>> ec296108
+  //! \param[in] phase Phase identifier
+  //! \param[in] shapefn shape function
+  //! \param[in] grad_shapefn shape function gradient
+  //! \param[in] pvolume volume weight
+  void compute_local_correction_matrix_twophase(
+      unsigned phase, const Eigen::VectorXd& shapefn,
+      const Eigen::MatrixXd& grad_shapefn, double pvolume,
+      double multiplier = 1.0) noexcept;
 
   /**@}*/
 
@@ -418,23 +425,20 @@
   bool free_surface_{false};
   //! Volume fraction
   double volume_fraction_{0.0};
-  //! Drag force coefficient
-  Eigen::MatrixXd K_inter_element_;
   //! Local laplacian matrix
   Eigen::MatrixXd laplacian_matrix_;
-  //! Local poisson RHS matrix (Solid in twophase)
+  //! Local poisson RHS matrix
   Eigen::MatrixXd poisson_right_matrix_;
-  //! Local poisson RHS matrix (Mixture in twophase)
-  Eigen::MatrixXd poisson_right_matrix_m_;
   //! Local correction RHS matrix
   Eigen::MatrixXd correction_matrix_;
-<<<<<<< HEAD
+  //! Drag force coefficient
+  std::vector<Eigen::MatrixXd> drag_matrix_;
+  //! Local poisson RHS matrix for twophase
+  std::vector<Eigen::MatrixXd> poisson_right_matrix_twophase_;
+  //! Local poisson RHS matrix for twophase
+  std::vector<Eigen::MatrixXd> correction_matrix_twophase_;
   /**@}*/
 
-=======
-  //! Local correction RHS matrix for fluid
-  Eigen::MatrixXd correction_matrix_w_;
->>>>>>> ec296108
   //! Logger
   std::unique_ptr<spdlog::logger> console_;
 };  // Cell class
