--- conflicted
+++ resolved
@@ -42,10 +42,8 @@
   // Create a logger for MPM Explicit USL
   static const std::shared_ptr<spdlog::logger> mpm_explicit_usl_logger;
 
-<<<<<<< HEAD
   // Create a logger for MPM Explicit
   static const std::shared_ptr<spdlog::logger> xmpm_explicit_logger;
-=======
   // Create a logger for MPM Explicit MUSL
   static const std::shared_ptr<spdlog::logger> mpm_explicit_musl_logger;
 
@@ -65,7 +63,6 @@
   // Create a logger for MPM Semi-implicit Two Phase
   static const std::shared_ptr<spdlog::logger>
       mpm_semi_implicit_two_phase_logger;
->>>>>>> 5fe982de
 };
 
 }  // namespace mpm
