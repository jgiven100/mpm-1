--- conflicted
+++ resolved
@@ -270,13 +270,6 @@
   virtual void compute_updated_position(
       double dt, bool velocity_update = false) noexcept = 0;
 
-<<<<<<< HEAD
-=======
-  //! Return a state variable
-  virtual double state_variable(
-      const std::string& var,
-      unsigned phase = mpm::ParticlePhase::Solid) const = 0;
-
   //! Return scalar data of particles
   //! \param[in] property Property string
   //! \retval data Scalar data of particle property
@@ -287,7 +280,6 @@
   //! \retval data Vector data of particle property
   virtual VectorDim vector_data(const std::string& property) const = 0;
 
->>>>>>> da3ba554
   //! Return tensor data of particles
   //! \param[in] property Property string
   //! \retval data Tensor data of particle property
