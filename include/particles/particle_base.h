--- conflicted
+++ resolved
@@ -127,8 +127,6 @@
   //! Return size of particle in natural coordinates
   virtual VectorDim natural_size() const = 0;
 
-<<<<<<< HEAD
-=======
   //! Assign boolean property at the particle
   //! \param[in] property Name of the property to assign
   //! \param[in] boolean Property boolean (true/false) of the particles in a
@@ -141,7 +139,6 @@
   //! \retval boolean property at particle
   bool boolean_property(mpm::properties::Boolean property) const;
 
->>>>>>> 3e1f9ff6
   //! Update scalar property at the particle
   //! \param[in] property Name of the property to update
   //! \param[in] update A boolean to update (true) or assign (false)
@@ -149,53 +146,33 @@
   void update_scalar_property(mpm::properties::Scalar property, bool update,
                               double value) noexcept;
 
-<<<<<<< HEAD
-  //! Return property
-  //! \param[in] phase Index corresponding to the phase
-=======
   //! Return scalar property
   //! \param[in] property Name of the property to return
   //! \retval scalar property at particle
->>>>>>> 3e1f9ff6
   double scalar_property(mpm::properties::Scalar property) const;
 
   //! Map scalar property to the nodes
   //! \param[in] property Name of the property to update
   //! \param[in] update A boolean to update (true) or assign (false)
   //! \param[in] phase Index corresponding to the phase
-<<<<<<< HEAD
-  void map_scalar_property_nodes(mpm::properties::Scalar property, bool update,
-                                 unsigned phase) noexcept;
-=======
   void map_scalar_property_to_nodes(mpm::properties::Scalar property,
                                     bool update, unsigned phase) noexcept;
->>>>>>> 3e1f9ff6
 
   //! Map an arbitrary scalar value to nodal scalar property
   //! \param[in] property Name of the property to update
   //! \param[in] update A boolean to update (true) or assign (false)
   //! \param[in] phase Index corresponding to the phase
   //! \param[in] value Scalar value to be mapped from particle to node
-<<<<<<< HEAD
-  void map_scalar_property_nodes(mpm::properties::Scalar property, bool update,
-                                 unsigned phase, double value) noexcept;
-=======
   void map_scalar_property_to_nodes(mpm::properties::Scalar property,
                                     bool update, unsigned phase,
                                     double value) noexcept;
->>>>>>> 3e1f9ff6
 
   //! Return an interpolation of scalar property in particle from nodes
   //! \param[in] property Name of the property to update
   //! \param[in] phase Index corresponding to the phase
-<<<<<<< HEAD
-  double interpolate_scalar_property_nodes(mpm::properties::Scalar property,
-                                           unsigned phase) const;
-=======
   //! \retval interpolated scalar property at particle
   double interpolate_scalar_property_from_nodes(
       mpm::properties::Scalar property, unsigned phase) const;
->>>>>>> 3e1f9ff6
 
   //! Update vector property at the particle
   //! \param[in] property Name of the property to update
@@ -205,14 +182,9 @@
       mpm::properties::Vector property, bool update,
       const Eigen::Matrix<double, Tdim, 1>& value) noexcept;
 
-<<<<<<< HEAD
-  //! Return property
-  //! \param[in] phase Index corresponding to the phase
-=======
   //! Return vector property
   //! \param[in] property Name of the property to return
   //! \retval vector property at particle
->>>>>>> 3e1f9ff6
   Eigen::Matrix<double, Tdim, 1> vector_property(
       mpm::properties::Vector property) const;
 
@@ -220,44 +192,24 @@
   //! \param[in] property Name of the property to update
   //! \param[in] update A boolean to update (true) or assign (false)
   //! \param[in] phase Index corresponding to the phase
-<<<<<<< HEAD
-  void map_vector_property_nodes(mpm::properties::Vector property, bool update,
-                                 unsigned phase) noexcept;
-=======
   void map_vector_property_to_nodes(mpm::properties::Vector property,
                                     bool update, unsigned phase) noexcept;
->>>>>>> 3e1f9ff6
 
   //! Map an arbitrary vector value to nodal vector property
   //! \param[in] property Name of the property to update
   //! \param[in] update A boolean to update (true) or assign (false)
   //! \param[in] phase Index corresponding to the phase
   //! \param[in] value Vector value to be mapped from particle to node
-<<<<<<< HEAD
-  void map_vector_property_nodes(
-=======
   void map_vector_property_to_nodes(
->>>>>>> 3e1f9ff6
       mpm::properties::Vector property, bool update, unsigned phase,
       const Eigen::Matrix<double, Tdim, 1>& value) noexcept;
 
   //! Return an interpolation of vector property in particle from nodes
   //! \param[in] property Name of the property to update
   //! \param[in] phase Index corresponding to the phase
-<<<<<<< HEAD
-  Eigen::Matrix<double, Tdim, 1> interpolate_vector_property_nodes(
-      mpm::properties::Vector property, unsigned phase) const;
-=======
   //! \retval interpolated vector property at particle
   Eigen::Matrix<double, Tdim, 1> interpolate_vector_property_from_nodes(
       mpm::properties::Vector property, unsigned phase) const;
-
-  //! Compute volume of particle
-  virtual void compute_volume() noexcept = 0;
-
-  //! Update volume based on centre volumetric strain rate
-  virtual void update_volume() noexcept = 0;
->>>>>>> 3e1f9ff6
 
   //! Return mass density
   virtual double mass_density() const = 0;
@@ -407,11 +359,8 @@
   std::vector<mpm::Index> neighbours_;
   //! Shape functions
   Eigen::VectorXd shapefn_;
-<<<<<<< HEAD
-=======
   //! Boolean properties
   fc::vector_map<mpm::properties::Boolean, bool> boolean_properties_;
->>>>>>> 3e1f9ff6
   //! Scalar properties
   fc::vector_map<mpm::properties::Scalar, double> scalar_properties_;
   //! Vector properties
