--- conflicted
+++ resolved
@@ -160,10 +160,6 @@
   bool assign_material(const std::shared_ptr<Material<Tdim>>& material,
                        unsigned phase = mpm::ParticlePhase::Solid) override;
 
-  //! Return material
-  //! \retval material Pointer to a material
-  std::shared_ptr<Material<Tdim>> material() const override;
-
   //! Compute strain
   //! \param[in] dt Analysis time step
   void compute_strain(double dt) noexcept override;
@@ -236,9 +232,12 @@
   //! Assign a state variable
   //! \param[in] var State variable
   //! \param[in] value State variable to be assigned
-  void assign_state_variable(const std::string& var, double value) override {
-    if (state_variables_.find(var) != state_variables_.end())
-      state_variables_.at(var) = value;
+  //! \param[in] phase Index to indicate phase
+  void assign_state_variable(
+      const std::string& var, double value,
+      unsigned phase = mpm::ParticlePhase::Solid) override {
+    if (state_variables_[phase].find(var) != state_variables_[phase].end())
+      state_variables_[phase].at(var) = value;
   }
 
   //! Return a state variable
@@ -253,22 +252,13 @@
                : std::numeric_limits<double>::quiet_NaN();
   }
 
-<<<<<<< HEAD
   //! Assign a state variable
   //! \param[in] value Particle pressure to be assigned
-  void assign_pressure(double pressure) override {
-    this->assign_state_variable("pressure", pressure);
-  }
-=======
-  //! Map particle pressure to nodes
-  bool map_pressure_to_nodes(
-      unsigned phase = mpm::ParticlePhase::Solid) noexcept override;
-
-  //! Compute pressure smoothing of the particle based on nodal pressure
-  //! $$\hat{p}_p = \sum_{i = 1}^{n_n} N_i(x_p) p_i$$
-  bool compute_pressure_smoothing(
-      unsigned phase = mpm::ParticlePhase::Solid) noexcept override;
->>>>>>> 35a3f4d7
+  //! \param[in] phase Index to indicate phase
+  void assign_pressure(double pressure,
+                       unsigned phase = mpm::ParticlePhase::Solid) override {
+    this->assign_state_variable("pressure", pressure, phase);
+  }
 
   //! Return pressure of the particles
   //! \param[in] phase Index to indicate phase
