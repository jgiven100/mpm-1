#ifndef MPM_PARTICLE_H_
#define MPM_PARTICLE_H_

#include <array>
#include <limits>
#include <memory>
#include <string>
#include <vector>

#include "cell.h"
#include "logger.h"
#include "particle_base.h"

namespace mpm {

//! Particle class
//! \brief Base class that stores the information about particles
//! \details Particle class: id_ and coordinates.
//! \tparam Tdim Dimension
template <unsigned Tdim>
class Particle : public ParticleBase<Tdim> {
 public:
  //! Define a vector of size dimension
  using VectorDim = Eigen::Matrix<double, Tdim, 1>;

  //! Define DOFs
  static const unsigned Tdof = (Tdim == 1) ? 1 : 3 * (Tdim - 1);

  //! Construct a particle with id and coordinates
  //! \param[in] id Particle id
  //! \param[in] coord coordinates of the particle
  Particle(Index id, const VectorDim& coord);

  //! Construct a particle with id, coordinates and status
  //! \param[in] id Particle id
  //! \param[in] coord coordinates of the particle
  //! \param[in] status Particle status (active / inactive)
  Particle(Index id, const VectorDim& coord, bool status);

  //! Destructor
  ~Particle() override{};

  //! Delete copy constructor
  Particle(const Particle<Tdim>&) = delete;

  //! Delete assignment operator
  Particle& operator=(const Particle<Tdim>&) = delete;

  //! Initialise particle from POD data
  //! \param[in] particle POD data of particle
  //! \retval status Status of reading POD particle
  bool initialise_particle(PODParticle& particle) override;

  //! Initialise particle POD data and material
  //! \param[in] particle POD data of particle
  //! \param[in] materials Material associated with the particle arranged in a
  //! vector
  //! \retval status Status of reading POD particle
  virtual bool initialise_particle(
      PODParticle& particle,
      const std::vector<std::shared_ptr<Material<Tdim>>>& materials) override;

  //! Return particle data as POD
  //! \retval particle POD of the particle
  std::shared_ptr<void> pod() const override;

  //! Initialise properties
  void initialise() override;

  //! Compute reference coordinates in a cell
  bool compute_reference_location() noexcept override;

  //! Return reference location
  VectorDim reference_location() const override { return xi_; }

  //! Assign a cell to particle
  //! If point is in new cell, assign new cell and remove particle id from old
  //! cell. If point can't be found in the new cell, check if particle is still
  //! valid in the old cell, if it is leave it as is. If not, set cell as null
  //! \param[in] cellptr Pointer to a cell
  bool assign_cell(const std::shared_ptr<Cell<Tdim>>& cellptr) override;

  //! Assign a cell to particle
  //! If point is in new cell, assign new cell and remove particle id from old
  //! cell. If point can't be found in the new cell, check if particle is still
  //! valid in the old cell, if it is leave it as is. If not, set cell as null
  //! \param[in] cellptr Pointer to a cell
  //! \param[in] xi Local coordinates of the point in reference cell
  bool assign_cell_xi(const std::shared_ptr<Cell<Tdim>>& cellptr,
                      const Eigen::Matrix<double, Tdim, 1>& xi) override;

  //! Assign cell id
  //! \param[in] id Cell id
  bool assign_cell_id(Index id) override;

  //! Return cell id
  Index cell_id() const override { return cell_id_; }

  //! Return cell ptr status
  bool cell_ptr() const override { return cell_ != nullptr; }

  //! Remove cell associated with the particle
  void remove_cell() override;

  //! Compute shape functions of a particle, based on local coordinates
  void compute_shapefn() noexcept override;

  //! Assign volume
  //! \param[in] volume Volume of particle
  bool assign_volume(double volume) override;

  //! Return volume
  double volume() const override { return volume_; }

  //! Return the approximate particle diameter
  double diameter() const override;

  //! Return size of particle in natural coordinates
  VectorDim natural_size() const override { return natural_size_; }

  //! Compute volume as cell volume / nparticles
  void compute_volume() noexcept override;

  //! Update volume based on centre volumetric strain rate
  void update_volume() noexcept override;

  //! Return mass density
  double mass_density() const override { return mass_density_; }

  //! Compute mass as volume * density
  void compute_mass() noexcept override;

  //! Map particle mass and momentum to nodes
  void map_mass_momentum_to_nodes() noexcept override;

  //! Map multimaterial properties to nodes
  void map_multimaterial_mass_momentum_to_nodes() noexcept override;

  //! Map multimaterial displacements to nodes
  void map_multimaterial_displacements_to_nodes() noexcept override;

  //! Map multimaterial domain gradients to nodes
  void map_multimaterial_domain_gradients_to_nodes() noexcept override;

  //! Assign nodal mass to particles
  //! \param[in] mass Mass from the particles in a cell
  //! \retval status Assignment status
  void assign_mass(double mass) override { mass_ = mass; }

  //! Return mass of the particles
  double mass() const override { return mass_; }

  //! Assign material
  //! \param[in] material Pointer to a material
  //! \param[in] phase Index to indicate phase
  bool assign_material(const std::shared_ptr<Material<Tdim>>& material,
                       unsigned phase = mpm::ParticlePhase::Solid) override;

  //! Compute strain
  //! \param[in] dt Analysis time step
  void compute_strain(double dt) noexcept override;

  //! Return strain of the particle
  Eigen::Matrix<double, 6, 1> strain() const override { return strain_; }

  //! Return strain rate of the particle
  Eigen::Matrix<double, 6, 1> strain_rate() const override {
    return strain_rate_;
  };

  //! Return dvolumetric strain of centroid
  //! \retval dvolumetric strain at centroid
  double dvolumetric_strain() const override { return dvolumetric_strain_; }

  //! Return volumetric strain of centroid
  //! \retval volumetric strain at centroid
  double volumetric_strain_centroid() const override {
    return volumetric_strain_centroid_;
  }

  //! Initial stress
  //! \param[in] stress Initial sress
  void initial_stress(const Eigen::Matrix<double, 6, 1>& stress) override {
    this->stress_ = stress;
    this->previous_stress_ = stress;
  }

  //! Compute stress
  void compute_stress() noexcept override;

  //! Return stress of the particle
  Eigen::Matrix<double, 6, 1> stress() const override { return stress_; }

  //! Map body force
  //! \param[in] pgravity Gravity of a particle
  void map_body_force(const VectorDim& pgravity) noexcept override;

  //! Map internal force
  inline void map_internal_force() noexcept override;

  //! Assign velocity to the particle
  //! \param[in] velocity A vector of particle velocity
  //! \retval status Assignment status
  bool assign_velocity(const VectorDim& velocity) override;

  //! Return velocity of the particle
  VectorDim velocity() const override { return velocity_; }

  //! Return displacement of the particle
  VectorDim displacement() const override { return displacement_; }

  //! Assign traction to the particle
  //! \param[in] direction Index corresponding to the direction of traction
  //! \param[in] traction Particle traction in specified direction
  //! \retval status Assignment status
  bool assign_traction(unsigned direction, double traction) override;

  //! Return traction of the particle
  VectorDim traction() const override { return traction_; }

  //! Map traction force
  void map_traction_force() noexcept override;

  //! Compute updated position of the particle
  //! \param[in] dt Analysis time step
  //! \param[in] velocity_update Update particle velocity from nodal vel
  void compute_updated_position(double dt,
                                bool velocity_update = false) noexcept override;

  //! Assign material history variables
  //! \param[in] state_vars State variables
  //! \param[in] material Material associated with the particle
  //! \param[in] phase Index to indicate material phase
  //! \retval status Status of assigning material state variables
  bool assign_material_state_vars(
      const mpm::dense_map& state_vars,
      const std::shared_ptr<mpm::Material<Tdim>>& material,
      unsigned phase = mpm::ParticlePhase::Solid) override;

  //! Assign a state variable
  //! \param[in] var State variable
  //! \param[in] value State variable to be assigned
  //! \param[in] phase Index to indicate phase
  void assign_state_variable(
      const std::string& var, double value,
      unsigned phase = mpm::ParticlePhase::Solid) override;

  //! Return a state variable
  //! \param[in] var State variable
  //! \param[in] phase Index to indicate phase
  //! \retval Quantity of the state history variable
  double state_variable(
      const std::string& var,
      unsigned phase = mpm::ParticlePhase::Solid) const override {
    return (phase < state_variables_.size() &&
            state_variables_[phase].find(var) != state_variables_[phase].end())
               ? state_variables_[phase].at(var)
               : std::numeric_limits<double>::quiet_NaN();
  }

  //! Map particle pressure to nodes
  bool map_pressure_to_nodes(
      unsigned phase = mpm::ParticlePhase::Solid) noexcept override;

  //! Compute pressure smoothing of the particle based on nodal pressure
  //! $$\hat{p}_p = \sum_{i = 1}^{n_n} N_i(x_p) p_i$$
  bool compute_pressure_smoothing(
      unsigned phase = mpm::ParticlePhase::Solid) noexcept override;

  //! Assign a state variable
  //! \param[in] value Particle pressure to be assigned
  //! \param[in] phase Index to indicate phase
  void assign_pressure(double pressure,
                       unsigned phase = mpm::ParticlePhase::Solid) override {
    this->assign_state_variable("pressure", pressure, phase);
  }

  //! Return pressure of the particles
  //! \param[in] phase Index to indicate phase
  double pressure(unsigned phase = mpm::ParticlePhase::Solid) const override {
    return this->state_variable("pressure", phase);
  }

  //! Return scalar data of particles
  //! \param[in] property Property string
  //! \retval data Scalar data of particle property
  inline double scalar_data(const std::string& property) const override;

  //! Return vector data of particles
  //! \param[in] property Property string
  //! \retval data Vector data of particle property
  inline VectorDim vector_data(const std::string& property) const override;

  //! Return tensor data of particles
  //! \param[in] property Property string
  //! \retval data Tensor data of particle property
  inline Eigen::VectorXd tensor_data(
      const std::string& property) const override;

  //! Apply particle velocity constraints
  //! \param[in] dir Direction of particle velocity constraint
  //! \param[in] velocity Applied particle velocity constraint
  void apply_particle_velocity_constraints(unsigned dir,
                                           double velocity) override;

  //! Assign material id of this particle to nodes
  void append_material_id_to_nodes() const override;

  //! Assign free surface
  void assign_free_surface(bool free_surface) override {
    free_surface_ = free_surface;
  };

  //! Return free surface bool
  bool free_surface() const override { return free_surface_; };

  //! Compute free surface in particle level by density ratio comparison
  //! \param[in] density_ratio_tolerance Tolerance of density ratio comparison.
  //! Default value is set to be 0.65, which is derived from a 3D case where at
  //! one side the cell is fully occupied by particles and the other side the
  //! cell is empty. See (Hamad, 2015).
  //! \retval status Status of compute_free_surface
  bool compute_free_surface_by_density(
      double density_ratio_tolerance = 0.65) override;

  //! Assign normal vector
  void assign_normal(const VectorDim& normal) override { normal_ = normal; };

  //! Return normal vector
  VectorDim normal() const override { return normal_; };

  //! Return the number of neighbour particles
  unsigned nneighbours() const override { return neighbours_.size(); };

  //! Assign neighbour particles
  //! \param[in] neighbours set of id of the neighbouring particles
  //! \retval insertion_status Return the successful addition of a node
  void assign_neighbours(const std::vector<mpm::Index>& neighbours) override;

  //! Return neighbour ids
  std::vector<mpm::Index> neighbours() const override { return neighbours_; }

  //! Type of particle
  std::string type() const override { return (Tdim == 2) ? "P2D" : "P3D"; }

  //! Serialize
  //! \retval buffer Serialized buffer data
  std::vector<uint8_t> serialize() override;

  //! Deserialize
  //! \param[in] buffer Serialized buffer data
  //! \param[in] material Particle material pointers
  void deserialize(
      const std::vector<uint8_t>& buffer,
      std::vector<std::shared_ptr<mpm::Material<Tdim>>>& materials) override;

  /**
   * \defgroup Implicit Functions dealing with implicit MPM
   */
  /**@{*/
  //! Map particle mass, momentum and inertia to nodes
  //! \ingroup Implicit
  void map_mass_momentum_inertia_to_nodes() noexcept override;

  //! Map inertial force
  //! \ingroup Implicit
  void map_inertial_force() noexcept override;

  //! Assign acceleration to the particle (used for test)
  //! \ingroup Implicit
  //! \param[in] acceleration A vector of particle acceleration
  //! \retval status Assignment status
  bool assign_acceleration(const VectorDim& acceleration) override;

  //! Return acceleration of the particle
  //! \ingroup Implicit
  VectorDim acceleration() const override { return acceleration_; }

  //! Map material stiffness matrix to cell (used in equilibrium equation LHS)
  //! \ingroup Implicit
  inline bool map_material_stiffness_matrix_to_cell() override;

  //! Reduce constitutive relations matrix depending on the dimension
  //! \ingroup Implicit
  //! \param[in] dmatrix Constitutive relations matrix in 3D
  //! \retval reduced_dmatrix Reduced constitutive relation matrix for spatial
  //! dimension
  inline Eigen::MatrixXd reduce_dmatrix(
      const Eigen::MatrixXd& dmatrix) noexcept override;

  //! Compute B matrix of a particle, based on local coordinates
  inline Eigen::MatrixXd compute_bmatrix() noexcept override;

  //! Map mass matrix to cell (used in equilibrium equation LHS)
  //! \ingroup Implicit
  //! \param[in] newmark_beta parameter beta of Newmark scheme
  //! \param[in] dt parameter beta of Newmark scheme
  inline bool map_mass_matrix_to_cell(double newmark_beta, double dt) override;

  //! Compute strain using nodal displacement
  //! \ingroup Implicit
  void compute_strain_newmark() noexcept override;

  //! Compute stress using implicit updating scheme
  //! \ingroup Implicit
  void compute_stress_newmark() noexcept override;

  //! Compute updated position of the particle by Newmark scheme
  //! \ingroup Implicit
  //! \param[in] dt Analysis time step
  //! \param[in] velocity_update Update particle velocity from nodal vel
  void compute_updated_position_newmark(double dt) noexcept override;

<<<<<<< HEAD
  //! Update stress and strain after convergence of Newton-Raphson iteration
  //! \ingroup Implicit
  void update_stress_strain() noexcept override;

  //! Assign acceleration to the particle (used for test)
  //! \ingroup Implicit
  //! \param[in] acceleration A vector of particle acceleration
  //! \retval status Assignment status
  bool assign_acceleration(const VectorDim& acceleration) override;
=======
>>>>>>> befd654a
  /**@}*/

 protected:
  //! Initialise particle material container
  //! \details This function allocate memory and initialise the material related
  //! containers according to the particle phase, i.e. solid or fluid particle
  //! has phase_size = 1, whereas two-phase (solid-fluid) or three-phase
  //! (solid-water-air) particle have phase_size = 2 and 3, respectively.
  //! \param[in] phase_size The material phase size
  void initialise_material(unsigned phase_size = 1);

  //! Compute strain rate
  //! \ingroup Implicit
  //! \param[in] dn_dx The spatial gradient of shape function
  //! \param[in] phase Index to indicate phase
  //! \retval strain rate at particle inside a cell
  inline Eigen::Matrix<double, 6, 1> compute_strain_rate(
      const Eigen::MatrixXd& dn_dx, unsigned phase) noexcept;

  //! Compute pack size
  //! \retval pack size of serialized object
  virtual int compute_pack_size() const;

  /**
   * \defgroup Implicit Functions dealing with implicit MPM
   */
  /**@{*/
  //! Compute strain increment
  //! \ingroup Implicit
  //! \param[in] dn_dx The spatial gradient of shape function
  //! \param[in] phase Index to indicate phase
  //! \retval strain increment at particle inside a cell
  inline Eigen::Matrix<double, 6, 1> compute_strain_increment(
      const Eigen::MatrixXd& dn_dx, unsigned phase) noexcept;
  /**@}*/

  //! particle id
  using ParticleBase<Tdim>::id_;
  //! coordinates
  using ParticleBase<Tdim>::coordinates_;
  //! Reference coordinates (in a cell)
  using ParticleBase<Tdim>::xi_;
  //! Cell
  using ParticleBase<Tdim>::cell_;
  //! Cell id
  using ParticleBase<Tdim>::cell_id_;
  //! Nodes
  using ParticleBase<Tdim>::nodes_;
  //! Status
  using ParticleBase<Tdim>::status_;
  //! Material
  using ParticleBase<Tdim>::material_;
  //! Material id
  using ParticleBase<Tdim>::material_id_;
  //! State variables
  using ParticleBase<Tdim>::state_variables_;
  //! Neighbour particles
  using ParticleBase<Tdim>::neighbours_;
  //! Volumetric mass density (mass / volume)
  double mass_density_{0.};
  //! Mass
  double mass_{0.};
  //! Volume
  double volume_{0.};
  //! Size of particle
  Eigen::Matrix<double, 1, Tdim> size_;
  //! Size of particle in natural coordinates
  Eigen::Matrix<double, 1, Tdim> natural_size_;
  //! Stresses
  Eigen::Matrix<double, 6, 1> stress_;
  //! Strains
  Eigen::Matrix<double, 6, 1> strain_;
  //! dvolumetric strain
  double dvolumetric_strain_{0.};
  //! Volumetric strain at centroid
  double volumetric_strain_centroid_{0.};
  //! Strain rate
  Eigen::Matrix<double, 6, 1> strain_rate_;
  //! dstrains
  Eigen::Matrix<double, 6, 1> dstrain_;
  //! Velocity
  Eigen::Matrix<double, Tdim, 1> velocity_;
  //! Displacement
  Eigen::Matrix<double, Tdim, 1> displacement_;
  //! Particle velocity constraints
  std::map<unsigned, double> particle_velocity_constraints_;
  //! Free surface
  bool free_surface_{false};
  //! Free surface
  Eigen::Matrix<double, Tdim, 1> normal_;
  //! Set traction
  bool set_traction_{false};
  //! Surface Traction (given as a stress; force/area)
  Eigen::Matrix<double, Tdim, 1> traction_;
  //! Shape functions
  Eigen::VectorXd shapefn_;
  //! dN/dX
  Eigen::MatrixXd dn_dx_;
  //! dN/dX at cell centroid
  Eigen::MatrixXd dn_dx_centroid_;
  //! Logger
  std::unique_ptr<spdlog::logger> console_;
  //! Map of scalar properties
  tsl::robin_map<std::string, std::function<double()>> scalar_properties_;
  //! Map of vector properties
  tsl::robin_map<std::string, std::function<VectorDim()>> vector_properties_;
  //! Map of tensor properties
  tsl::robin_map<std::string, std::function<Eigen::VectorXd()>>
      tensor_properties_;
  //! Pack size
  unsigned pack_size_{0};

  /**
   * \defgroup ImplicitVariables Variables dealing with implicit MPM
   */
  /**@{*/
  //! Acceleration
  Eigen::Matrix<double, Tdim, 1> acceleration_;
  //! Stresses at the last time step
  Eigen::Matrix<double, 6, 1> previous_stress_;
  /**@}*/

};  // Particle class
}  // namespace mpm

#include "particle.tcc"
#include "particle_implicit.tcc"

#endif  // MPM_PARTICLE_H__<|MERGE_RESOLUTION|>--- conflicted
+++ resolved
@@ -411,18 +411,9 @@
   //! \param[in] velocity_update Update particle velocity from nodal vel
   void compute_updated_position_newmark(double dt) noexcept override;
 
-<<<<<<< HEAD
   //! Update stress and strain after convergence of Newton-Raphson iteration
   //! \ingroup Implicit
   void update_stress_strain() noexcept override;
-
-  //! Assign acceleration to the particle (used for test)
-  //! \ingroup Implicit
-  //! \param[in] acceleration A vector of particle acceleration
-  //! \retval status Assignment status
-  bool assign_acceleration(const VectorDim& acceleration) override;
-=======
->>>>>>> befd654a
   /**@}*/
 
  protected:
