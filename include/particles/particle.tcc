--- conflicted
+++ resolved
@@ -738,8 +738,6 @@
   dstrain_ = strain_rate * dt;
   // Update strain
   strain_.noalias() += dstrain_;
-<<<<<<< HEAD
-=======
 
   // Compute at centroid
   // Strain rate for reduced integration
@@ -748,7 +746,6 @@
 
   // Assign volumetric strain at centroid
   dvolumetric_strain_ = dt * strain_rate_centroid.head(Tdim).sum();
->>>>>>> 385e50b5
 }
 
 // Compute stress
