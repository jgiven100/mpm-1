--- conflicted
+++ resolved
@@ -179,97 +179,10 @@
   MPI_Comm_size(MPI_COMM_WORLD, &mpi_size);
 #endif
 
-<<<<<<< HEAD
-    // Get mesh properties
-    auto mesh_props = io_->json_object("mesh");
-    // Get Mesh reader from JSON object
-    const std::string io_type =
-        mesh_props["io_type"].template get<std::string>();
-
-    bool check_duplicates = true;
-    try {
-      check_duplicates = mesh_props["check_duplicates"].template get<bool>();
-    } catch (std::exception& exception) {
-      console_->warn(
-          "{} #{}: Check duplicates, not specified setting default as true",
-          __FILE__, __LINE__, exception.what());
-      check_duplicates = true;
-    }
-
-    // Create a mesh reader
-    auto mesh_io = Factory<mpm::IOMesh<Tdim>>::instance()->create(io_type);
-
-    auto nodes_begin = std::chrono::steady_clock::now();
-    // Global Index
-    mpm::Index gid = 0;
-    // Node type
-    const auto node_type = mesh_props["node_type"].template get<std::string>();
-
-    // Mesh file
-    std::string mesh_file =
-        io_->file_name(mesh_props["mesh"].template get<std::string>());
-
-    // Create nodes from file
-    bool node_status =
-        mesh_->create_nodes(gid,                                  // global id
-                            node_type,                            // node type
-                            mesh_io->read_mesh_nodes(mesh_file),  // coordinates
-                            check_duplicates);                    // check dups
-
-    if (!node_status) {
-      status = false;
-      throw std::runtime_error("Addition of nodes to mesh failed");
-    }
-
-    auto nodes_end = std::chrono::steady_clock::now();
-    console_->info("Rank {} Read nodes: {} ms", mpi_rank,
-                   std::chrono::duration_cast<std::chrono::milliseconds>(
-                       nodes_end - nodes_begin)
-                       .count());
-
-    // Read and assign node sets
-    this->node_entity_sets(mesh_props, check_duplicates);
-
-    // Read nodal euler angles and assign rotation matrices
-    this->node_euler_angles(mesh_props, mesh_io);
-
-    // Read and assign velocity constraints
-    this->nodal_velocity_constraints(mesh_props, mesh_io);
-
-    // Read and assign friction constraints
-    this->nodal_frictional_constraints(mesh_props, mesh_io);
-
-    // Read and assign pore pressure constraints
-    this->nodal_pressure_constraints(mesh_props, mesh_io);
-
-    // Initialise cell
-    auto cells_begin = std::chrono::steady_clock::now();
-    // Shape function name
-    const auto cell_type = mesh_props["cell_type"].template get<std::string>();
-    // Shape function
-    std::shared_ptr<mpm::Element<Tdim>> element =
-        Factory<mpm::Element<Tdim>>::instance()->create(cell_type);
-
-    // Create cells from file
-    bool cell_status =
-        mesh_->create_cells(gid,      // global id
-                            element,  // element tyep
-                            mesh_io->read_mesh_cells(mesh_file),  // Node ids
-                            check_duplicates);                    // Check dups
-
-    if (!cell_status) {
-      status = false;
-      throw std::runtime_error("Addition of cells to mesh failed");
-    }
-
-    // Compute cell neighbours
-    mesh_->find_cell_neighbours();
-=======
   // Get mesh properties
   auto mesh_props = io_->json_object("mesh");
   // Get Mesh reader from JSON object
   const std::string io_type = mesh_props["io_type"].template get<std::string>();
->>>>>>> 8fa04f68
 
   bool check_duplicates = true;
   try {
@@ -322,6 +235,9 @@
 
   // Read and assign friction constraints
   this->nodal_frictional_constraints(mesh_props, mesh_io);
+
+  // Read and assign pore pressure constraints
+  this->nodal_pressure_constraints(mesh_props, mesh_io);
 
   // Initialise cell
   auto cells_begin = std::chrono::steady_clock::now();
@@ -435,31 +351,20 @@
   // Read and assign particles stresses
   this->particles_stresses(mesh_props, particle_io);
 
-<<<<<<< HEAD
-    // Read and assign particles initial pore pressure
-    this->particles_pore_pressures(mesh_props, particle_io);
-
-    auto particles_volume_end = std::chrono::steady_clock::now();
-    console_->info(
-        "Rank {} Read volume, velocity stresses and pore pressure: {} ms",
-        mpi_rank,
-        std::chrono::duration_cast<std::chrono::milliseconds>(
-            particles_volume_end - particles_volume_begin)
-            .count());
-=======
+  // Read and assign particles initial pore pressure
+  this->particles_pore_pressures(mesh_props, particle_io);
+
   auto particles_volume_end = std::chrono::steady_clock::now();
   console_->info("Rank {} Read volume, velocity and stresses: {} ms", mpi_rank,
                  std::chrono::duration_cast<std::chrono::milliseconds>(
                      particles_volume_end - particles_volume_begin)
                      .count());
->>>>>>> 8fa04f68
 
   // Particle entity sets
   auto particles_sets_begin = std::chrono::steady_clock::now();
   this->particle_entity_sets(mesh_props, check_duplicates);
   auto particles_sets_end = std::chrono::steady_clock::now();
 
-  // Read and assign particles velocity constraints
   this->particle_velocity_constraints(mesh_props, particle_io);
 
   console_->info("Rank {} Create particle sets: {} ms", mpi_rank,
