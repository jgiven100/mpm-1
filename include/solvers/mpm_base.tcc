//! Constructor
template <unsigned Tdim>
mpm::MPMBase<Tdim>::MPMBase(const std::shared_ptr<IO>& io) : mpm::MPM(io) {
  //! Logger
  console_ = spdlog::get("MPMBase");

  // Create a mesh with global id 0
  const mpm::Index id = 0;

  // Set analysis step to start at 0
  step_ = 0;

  // Set mesh as isoparametric
  bool isoparametric = is_isoparametric();

  mesh_ = std::make_shared<mpm::Mesh<Tdim>>(id, isoparametric);

  // Create constraints
  constraints_ = std::make_shared<mpm::Constraints<Tdim>>(mesh_);

  // Empty all materials
  materials_.clear();

  // Variable list
  tsl::robin_map<std::string, VariableType> variables = {
      // Scalar variables
      {"mass", VariableType::Scalar},
      {"volume", VariableType::Scalar},
      {"mass_density", VariableType::Scalar},
      // Vector variables
      {"displacements", VariableType::Vector},
      {"velocities", VariableType::Vector},
      {"normals", VariableType::Vector},
      // Tensor variables
      {"strains", VariableType::Tensor},
      {"stresses", VariableType::Tensor}};

  try {
    analysis_ = io_->analysis();
    // Time-step size
    dt_ = analysis_["dt"].template get<double>();
    // Number of time steps
    nsteps_ = analysis_["nsteps"].template get<mpm::Index>();

    // nload balance
    if (analysis_.find("nload_balance_steps") != analysis_.end())
      nload_balance_steps_ =
          analysis_["nload_balance_steps"].template get<mpm::Index>();

    // Locate particles
    if (analysis_.find("locate_particles") != analysis_.end())
      locate_particles_ = analysis_["locate_particles"].template get<bool>();

    // Stress update method (USF/USL/MUSL)
    try {
      if (analysis_.find("mpm_scheme") != analysis_.end())
        stress_update_ = analysis_["mpm_scheme"].template get<std::string>();
    } catch (std::exception& exception) {
      console_->warn(
          "{} #{}: {}. Stress update method is not specified, using USF as "
          "default",
          __FILE__, __LINE__, exception.what());
    }

    // Velocity update
    try {
      velocity_update_ = analysis_["velocity_update"].template get<bool>();
    } catch (std::exception& exception) {
      console_->warn(
          "{} #{}: Velocity update parameter is not specified, using default "
          "as false",
          __FILE__, __LINE__, exception.what());
      velocity_update_ = false;
    }

    // Damping
    try {
      if (analysis_.find("damping") != analysis_.end()) {
        if (!initialise_damping(analysis_.at("damping")))
          throw std::runtime_error("Damping parameters are not defined");
      }
    } catch (std::exception& exception) {
      console_->warn("{} #{}: Damping is not specified, using none as default",
                     __FILE__, __LINE__, exception.what());
    }

    // Math functions
    try {
      // Get materials properties
      auto math_functions = io_->json_object("math_functions");
      if (!math_functions.empty())
        this->initialise_math_functions(math_functions);
    } catch (std::exception& exception) {
      console_->warn("{} #{}: No math functions are defined", __FILE__,
                     __LINE__, exception.what());
    }

    post_process_ = io_->post_processing();
    // Output steps
    output_steps_ = post_process_["output_steps"].template get<mpm::Index>();

  } catch (std::domain_error& domain_error) {
    console_->error("{} {} Get analysis object: {}", __FILE__, __LINE__,
                    domain_error.what());
    abort();
  }

  // VTK particle variables
  // Initialise container with empty vector
  vtk_vars_.insert(
      std::make_pair(mpm::VariableType::Scalar, std::vector<std::string>()));
  vtk_vars_.insert(
      std::make_pair(mpm::VariableType::Vector, std::vector<std::string>()));
  vtk_vars_.insert(
      std::make_pair(mpm::VariableType::Tensor, std::vector<std::string>()));

  if ((post_process_.find("vtk") != post_process_.end()) &&
      post_process_.at("vtk").is_array() &&
      post_process_.at("vtk").size() > 0) {
    // Iterate over vtk
    for (unsigned i = 0; i < post_process_.at("vtk").size(); ++i) {
      std::string attribute =
          post_process_["vtk"][i].template get<std::string>();
      if (variables.find(attribute) != variables.end())
        vtk_vars_[variables.at(attribute)].emplace_back(attribute);
      else {
        console_->warn(
            "{} #{}: VTK variable '{}' was specified, but is not available "
            "in variable list",
            __FILE__, __LINE__, attribute);
      }
    }
  } else {
    console_->warn(
        "{} #{}: No VTK variables were specified, none will be generated",
        __FILE__, __LINE__);
  }

  // VTK state variables
  bool vtk_statevar = false;
  if ((post_process_.find("vtk_statevars") != post_process_.end()) &&
      post_process_.at("vtk_statevars").is_array() &&
      post_process_.at("vtk_statevars").size() > 0) {
    // Iterate over state_vars
    for (const auto& svars : post_process_["vtk_statevars"]) {
      // Phase id
      unsigned phase_id = 0;
      if (svars.contains("phase_id"))
        phase_id = svars.at("phase_id").template get<unsigned>();

      // State variables
      if (svars.at("statevars").is_array() &&
          svars.at("statevars").size() > 0) {
        // Insert vtk_statevars_
        const std::vector<std::string> state_var = svars["statevars"];
        vtk_statevars_.insert(std::make_pair(phase_id, state_var));
        vtk_statevar = true;
      } else {
        vtk_statevar = false;
        break;
      }
    }
  }
  if (!vtk_statevar)
    console_->warn(
        "{} #{}: No VTK statevariable were specified, none will be generated",
        __FILE__, __LINE__);
}

// Initialise mesh
template <unsigned Tdim>
void mpm::MPMBase<Tdim>::initialise_mesh() {
  // Initialise MPI rank and size
  int mpi_rank = 0;
  int mpi_size = 1;

#ifdef USE_MPI
  MPI_Comm_rank(MPI_COMM_WORLD, &mpi_rank);
  // Get number of MPI ranks
  MPI_Comm_size(MPI_COMM_WORLD, &mpi_size);
#endif

  // Get mesh properties
  auto mesh_props = io_->json_object("mesh");
  // Get Mesh reader from JSON object
  const std::string io_type = mesh_props["io_type"].template get<std::string>();

  bool check_duplicates = true;
  try {
    check_duplicates = mesh_props["check_duplicates"].template get<bool>();
  } catch (std::exception& exception) {
    console_->warn(
        "{} #{}: Check duplicates, not specified setting default as true",
        __FILE__, __LINE__, exception.what());
    check_duplicates = true;
  }

  // Create a mesh reader
  auto mesh_io = Factory<mpm::IOMesh<Tdim>>::instance()->create(io_type);

  auto nodes_begin = std::chrono::steady_clock::now();
  // Global Index
  mpm::Index gid = 0;
  // Node type
  const auto node_type = mesh_props["node_type"].template get<std::string>();

  // Mesh file
  std::string mesh_file =
      io_->file_name(mesh_props["mesh"].template get<std::string>());

  // Create nodes from file
  bool node_status =
      mesh_->create_nodes(gid,                                  // global id
                          node_type,                            // node type
                          mesh_io->read_mesh_nodes(mesh_file),  // coordinates
                          check_duplicates);                    // check dups

  if (!node_status)
    throw std::runtime_error(
        "mpm::base::init_mesh(): Addition of nodes to mesh failed");

  auto nodes_end = std::chrono::steady_clock::now();
  console_->info("Rank {} Read nodes: {} ms", mpi_rank,
                 std::chrono::duration_cast<std::chrono::milliseconds>(
                     nodes_end - nodes_begin)
                     .count());

  // Read and assign node sets
  this->node_entity_sets(mesh_props, check_duplicates);

  // Read nodal euler angles and assign rotation matrices
  this->node_euler_angles(mesh_props, mesh_io);

  // Read and assign velocity constraints
  this->nodal_velocity_constraints(mesh_props, mesh_io);

  // Read and assign friction constraints
  this->nodal_frictional_constraints(mesh_props, mesh_io);

  // Read and assign pressure constraints
  this->nodal_pressure_constraints(mesh_props, mesh_io);

  // Initialise cell
  auto cells_begin = std::chrono::steady_clock::now();
  // Shape function name
  const auto cell_type = mesh_props["cell_type"].template get<std::string>();
  // Shape function
  std::shared_ptr<mpm::Element<Tdim>> element =
      Factory<mpm::Element<Tdim>>::instance()->create(cell_type);

  // Create cells from file
  bool cell_status =
      mesh_->create_cells(gid,                                  // global id
                          element,                              // element tyep
                          mesh_io->read_mesh_cells(mesh_file),  // Node ids
                          check_duplicates);                    // Check dups

  if (!cell_status)
    throw std::runtime_error(
        "mpm::base::init_mesh(): Addition of cells to mesh failed");

  // Compute cell neighbours
  mesh_->find_cell_neighbours();

  // Read and assign cell sets
  this->cell_entity_sets(mesh_props, check_duplicates);

  auto cells_end = std::chrono::steady_clock::now();
  console_->info("Rank {} Read cells: {} ms", mpi_rank,
                 std::chrono::duration_cast<std::chrono::milliseconds>(
                     cells_end - cells_begin)
                     .count());
}

// Initialise particles
template <unsigned Tdim>
void mpm::MPMBase<Tdim>::initialise_particles() {
  // Initialise MPI rank and size
  int mpi_rank = 0;
  int mpi_size = 1;

#ifdef USE_MPI
  MPI_Comm_rank(MPI_COMM_WORLD, &mpi_rank);
  // Get number of MPI ranks
  MPI_Comm_size(MPI_COMM_WORLD, &mpi_size);
#endif

  // Get mesh properties
  auto mesh_props = io_->json_object("mesh");
  // Get Mesh reader from JSON object
  const std::string io_type = mesh_props["io_type"].template get<std::string>();

  // Check duplicates default set to true
  bool check_duplicates = true;
  if (mesh_props.find("check_duplicates") != mesh_props.end())
    check_duplicates = mesh_props["check_duplicates"].template get<bool>();

  auto particles_gen_begin = std::chrono::steady_clock::now();

  // Get particles properties
  auto json_particles = io_->json_object("particles");

  for (const auto& json_particle : json_particles) {
    // Generate particles
    bool gen_status =
        mesh_->generate_particles(io_, json_particle["generator"]);
    if (!gen_status)
      std::runtime_error(
          "mpm::base::init_particles() Generate particles failed");
    // Gather particle types
    auto particle_type =
        json_particle["generator"]["particle_type"].template get<std::string>();
    particle_types_.insert(particle_type);
  }

  auto particles_gen_end = std::chrono::steady_clock::now();
  console_->info("Rank {} Generate particles: {} ms", mpi_rank,
                 std::chrono::duration_cast<std::chrono::milliseconds>(
                     particles_gen_end - particles_gen_begin)
                     .count());

  auto particles_locate_begin = std::chrono::steady_clock::now();

  // Create a mesh reader
  auto particle_io = Factory<mpm::IOMesh<Tdim>>::instance()->create(io_type);

  // Read and assign particles cells
  this->particles_cells(mesh_props, particle_io);

  // Locate particles in cell
  auto unlocatable_particles = mesh_->locate_particles_mesh();

  if (!unlocatable_particles.empty())
    throw std::runtime_error(
        "mpm::base::init_particles() Particle outside the mesh domain");

  // Write particles and cells to file
  particle_io->write_particles_cells(
      io_->output_file("particles-cells", ".txt", uuid_, 0, 0).string(),
      mesh_->particles_cells());

  auto particles_locate_end = std::chrono::steady_clock::now();
  console_->info("Rank {} Locate particles: {} ms", mpi_rank,
                 std::chrono::duration_cast<std::chrono::milliseconds>(
                     particles_locate_end - particles_locate_begin)
                     .count());

  auto particles_volume_begin = std::chrono::steady_clock::now();
  // Compute volume
  mesh_->iterate_over_particles(std::bind(
      &mpm::ParticleBase<Tdim>::compute_volume, std::placeholders::_1));

  // Read and assign particles volumes
  this->particles_volumes(mesh_props, particle_io);

  // Read and assign particles stresses
  this->particles_stresses(mesh_props, particle_io);

  // Read and assign particles initial pore pressure
  this->particles_pore_pressures(mesh_props, particle_io);

  auto particles_volume_end = std::chrono::steady_clock::now();
  console_->info("Rank {} Read volume, velocity and stresses: {} ms", mpi_rank,
                 std::chrono::duration_cast<std::chrono::milliseconds>(
                     particles_volume_end - particles_volume_begin)
                     .count());

  // Particle entity sets
  this->particle_entity_sets(check_duplicates);

<<<<<<< HEAD
  this->particle_velocity_constraints(mesh_props, particle_io);
=======
  // Read and assign particles velocity constraints
  this->particle_velocity_constraints();
>>>>>>> e53ba04a

  console_->info("Rank {} Create particle sets: {} ms", mpi_rank,
                 std::chrono::duration_cast<std::chrono::milliseconds>(
                     particles_volume_end - particles_volume_begin)
                     .count());

  // Material id update using particle sets
  try {
    auto material_sets = io_->json_object("material_sets");
    if (!material_sets.empty()) {
      for (const auto& material_set : material_sets) {
        unsigned material_id =
            material_set["material_id"].template get<unsigned>();
        unsigned phase_id = mpm::ParticlePhase::Solid;
        if (material_set.contains("phase_id"))
          phase_id = material_set["phase_id"].template get<unsigned>();
        unsigned pset_id = material_set["pset_id"].template get<unsigned>();
        // Update material_id for particles in each pset
        mesh_->iterate_over_particle_set(
            pset_id, std::bind(&mpm::ParticleBase<Tdim>::assign_material,
                               std::placeholders::_1,
                               materials_.at(material_id), phase_id));
      }
    }
  } catch (std::exception& exception) {
    console_->warn("{} #{}: Material sets are not specified", __FILE__,
                   __LINE__, exception.what());
  }
}

// Initialise materials
template <unsigned Tdim>
void mpm::MPMBase<Tdim>::initialise_materials() {
  // Get materials properties
  auto materials = io_->json_object("materials");

  for (const auto material_props : materials) {
    // Get material type
    const std::string material_type =
        material_props["type"].template get<std::string>();

    // Get material id
    auto material_id = material_props["id"].template get<unsigned>();

    // Create a new material from JSON object
    auto mat =
        Factory<mpm::Material<Tdim>, unsigned, const Json&>::instance()->create(
            material_type, std::move(material_id), material_props);

    // Add material to list
    auto result = materials_.insert(std::make_pair(mat->id(), mat));

    // If insert material failed
    if (!result.second)
      throw std::runtime_error(
          "mpm::base::init_materials(): New material cannot be added, "
          "insertion failed");
  }
  // Copy materials to mesh
  mesh_->initialise_material_models(this->materials_);
}

//! Checkpoint resume
template <unsigned Tdim>
bool mpm::MPMBase<Tdim>::checkpoint_resume() {
  bool checkpoint = true;
  try {
    int mpi_rank = 0;
#ifdef USE_MPI
    MPI_Comm_rank(MPI_COMM_WORLD, &mpi_rank);
#endif

    if (!analysis_["resume"]["resume"].template get<bool>())
      throw std::runtime_error("Resume analysis option is disabled!");

    // Get unique analysis id
    this->uuid_ = analysis_["resume"]["uuid"].template get<std::string>();
    // Get step
    this->step_ = analysis_["resume"]["step"].template get<mpm::Index>();

    // Input particle h5 file for resume
    for (const auto ptype : particle_types_) {
      std::string attribute = mpm::ParticlePODTypeName.at(ptype);
      std::string extension = ".h5";

      auto particles_file =
          io_->output_file(attribute, extension, uuid_, step_, this->nsteps_)
              .string();

      // Load particle information from file
      mesh_->read_particles_hdf5(particles_file, attribute);
    }

    // Clear all particle ids
    mesh_->iterate_over_cells(
        std::bind(&mpm::Cell<Tdim>::clear_particle_ids, std::placeholders::_1));

    // Locate particles
    auto unlocatable_particles = mesh_->locate_particles_mesh();

    if (!unlocatable_particles.empty())
      throw std::runtime_error("Particle outside the mesh domain");

    // Increament step
    ++this->step_;
    console_->info("Checkpoint resume at step {} of {}", this->step_,
                   this->nsteps_);

  } catch (std::exception& exception) {
    console_->info("{} {} Resume failed, restarting analysis: {}", __FILE__,
                   __LINE__, exception.what());
    this->step_ = 0;
    checkpoint = false;
  }
  return checkpoint;
}

//! Write HDF5 files
template <unsigned Tdim>
void mpm::MPMBase<Tdim>::write_hdf5(mpm::Index step, mpm::Index max_steps) {
  // Write hdf5 file for single phase particle
  for (const auto ptype : particle_types_) {
    std::string attribute = mpm::ParticlePODTypeName.at(ptype);
    std::string extension = ".h5";

    auto particles_file =
        io_->output_file(attribute, extension, uuid_, step, max_steps).string();

    // Load particle information from file
    mesh_->write_particles_hdf5(particles_file);
  }
}

//! Write HDF5 files for twophase particles
template <unsigned Tdim>
void mpm::MPMBase<Tdim>::write_hdf5_twophase(mpm::Index step,
                                             mpm::Index max_steps) {
  // Write hdf5 file for single phase particle
  std::string attribute = "twophase_particles";
  std::string extension = ".h5";

  auto particles_file =
      io_->output_file(attribute, extension, uuid_, step, max_steps).string();

  mesh_->write_particles_hdf5_twophase(particles_file);
}

#ifdef USE_VTK
//! Write VTK files
template <unsigned Tdim>
void mpm::MPMBase<Tdim>::write_vtk(mpm::Index step, mpm::Index max_steps) {

  // VTK PolyData writer
  auto vtk_writer = std::make_unique<VtkWriter>(mesh_->particle_coordinates());

  // Write mesh on step 0
  // Get active node pairs use true
  if (step % nload_balance_steps_ == 0)
    vtk_writer->write_mesh(
        io_->output_file("mesh", ".vtp", uuid_, step, max_steps).string(),
        mesh_->nodal_coordinates(), mesh_->node_pairs(true));

  // Write input geometry to vtk file
  const std::string extension = ".vtp";
  const std::string attribute = "geometry";
  auto meshfile =
      io_->output_file(attribute, extension, uuid_, step, max_steps).string();
  vtk_writer->write_geometry(meshfile);

  // MPI parallel vtk file
  int mpi_rank = 0;
  int mpi_size = 1;
  bool write_mpi_rank = false;

#ifdef USE_MPI
  // Get MPI rank
  MPI_Comm_rank(MPI_COMM_WORLD, &mpi_rank);
  // Get number of MPI ranks
  MPI_Comm_size(MPI_COMM_WORLD, &mpi_size);
#endif

  //! VTK scalar variables
  for (const auto& attribute : vtk_vars_.at(mpm::VariableType::Scalar)) {
    // Write scalar
    auto file =
        io_->output_file(attribute, extension, uuid_, step, max_steps).string();
    vtk_writer->write_scalar_point_data(
        file, mesh_->particles_scalar_data(attribute), attribute);

    // Write a parallel MPI VTK container file
#ifdef USE_MPI
    if (mpi_rank == 0 && mpi_size > 1) {
      auto parallel_file = io_->output_file(attribute, ".pvtp", uuid_, step,
                                            max_steps, write_mpi_rank)
                               .string();

      vtk_writer->write_parallel_vtk(parallel_file, attribute, mpi_size, step,
                                     max_steps);
    }
#endif
  }

  //! VTK vector variables
  for (const auto& attribute : vtk_vars_.at(mpm::VariableType::Vector)) {
    // Write vector
    auto file =
        io_->output_file(attribute, extension, uuid_, step, max_steps).string();
    vtk_writer->write_vector_point_data(
        file, mesh_->particles_vector_data(attribute), attribute);

    // Write a parallel MPI VTK container file
#ifdef USE_MPI
    if (mpi_rank == 0 && mpi_size > 1) {
      auto parallel_file = io_->output_file(attribute, ".pvtp", uuid_, step,
                                            max_steps, write_mpi_rank)
                               .string();

      vtk_writer->write_parallel_vtk(parallel_file, attribute, mpi_size, step,
                                     max_steps);
    }
#endif
  }

  //! VTK tensor variables
  for (const auto& attribute : vtk_vars_.at(mpm::VariableType::Tensor)) {
    // Write vector
    auto file =
        io_->output_file(attribute, extension, uuid_, step, max_steps).string();
    vtk_writer->write_tensor_point_data(
        file, mesh_->template particles_tensor_data<6>(attribute), attribute);

    // Write a parallel MPI VTK container file
#ifdef USE_MPI
    if (mpi_rank == 0 && mpi_size > 1) {
      auto parallel_file = io_->output_file(attribute, ".pvtp", uuid_, step,
                                            max_steps, write_mpi_rank)
                               .string();

      vtk_writer->write_parallel_vtk(parallel_file, attribute, mpi_size, step,
                                     max_steps, 9);
    }
#endif
  }

  // VTK state variables
  for (auto const& vtk_statevar : vtk_statevars_) {
    unsigned phase_id = vtk_statevar.first;
    for (const auto& attribute : vtk_statevar.second) {
      std::string phase_attribute =
          "phase" + std::to_string(phase_id) + attribute;
      // Write state variables
      auto file =
          io_->output_file(phase_attribute, extension, uuid_, step, max_steps)
              .string();
      vtk_writer->write_scalar_point_data(
          file, mesh_->particles_statevars_data(attribute, phase_id),
          phase_attribute);
      // Write a parallel MPI VTK container file
#ifdef USE_MPI
      if (mpi_rank == 0 && mpi_size > 1) {
        auto parallel_file = io_->output_file(phase_attribute, ".pvtp", uuid_,
                                              step, max_steps, write_mpi_rank)
                                 .string();
        unsigned ncomponents = 1;
        vtk_writer->write_parallel_vtk(parallel_file, phase_attribute, mpi_size,
                                       step, max_steps, ncomponents);
      }
#endif
    }
  }
}
#endif

#ifdef USE_PARTIO
//! Write Partio files
template <unsigned Tdim>
void mpm::MPMBase<Tdim>::write_partio(mpm::Index step, mpm::Index max_steps) {

  // MPI parallel partio file
  int mpi_rank = 0;
  int mpi_size = 1;
#ifdef USE_MPI
  // Get MPI rank
  MPI_Comm_rank(MPI_COMM_WORLD, &mpi_rank);
  // Get number of MPI ranks
  MPI_Comm_size(MPI_COMM_WORLD, &mpi_size);
#endif

  // Get Partio file extensions
  const std::string extension = ".bgeo";
  const std::string attribute = "partio";
  // Create filename
  auto file =
      io_->output_file(attribute, extension, uuid_, step, max_steps).string();
  // Write partio file
  mpm::partio::write_particles(file, mesh_->particles_hdf5());
}
#endif  // USE_PARTIO

//! Return if a mesh is isoparametric
template <unsigned Tdim>
bool mpm::MPMBase<Tdim>::is_isoparametric() {
  bool isoparametric = true;

  try {
    const auto mesh_props = io_->json_object("mesh");
    isoparametric = mesh_props.at("isoparametric").template get<bool>();
  } catch (std::exception& exception) {
    console_->warn(
        "{} {} Isoparametric status of mesh: {}\n Setting mesh as "
        "isoparametric.",
        __FILE__, __LINE__, exception.what());
    isoparametric = true;
  }
  return isoparametric;
}

//! Initialise loads
template <unsigned Tdim>
void mpm::MPMBase<Tdim>::initialise_loads() {
  auto loads = io_->json_object("external_loading_conditions");
  // Initialise gravity loading
  if (loads.at("gravity").is_array() &&
      loads.at("gravity").size() == gravity_.size()) {
    for (unsigned i = 0; i < gravity_.size(); ++i) {
      gravity_[i] = loads.at("gravity").at(i);
    }
  } else {
    throw std::runtime_error("Specified gravity dimension is invalid");
  }

  // Create a file reader
  const std::string io_type =
      io_->json_object("mesh")["io_type"].template get<std::string>();
  auto reader = Factory<mpm::IOMesh<Tdim>>::instance()->create(io_type);

  // Read and assign particles surface tractions
  if (loads.find("particle_surface_traction") != loads.end()) {
    for (const auto& ptraction : loads["particle_surface_traction"]) {
      // Get the math function
      std::shared_ptr<FunctionBase> tfunction = nullptr;
      // If a math function is defined set to function or use scalar
      if (ptraction.find("math_function_id") != ptraction.end())
        tfunction = math_functions_.at(
            ptraction.at("math_function_id").template get<unsigned>());
      // Set id
      int pset_id = ptraction.at("pset_id").template get<int>();
      // Direction
      unsigned dir = ptraction.at("dir").template get<unsigned>();
      // Traction
      double traction = ptraction.at("traction").template get<double>();

      // Create particle surface tractions
      bool particles_tractions =
          mesh_->create_particles_tractions(tfunction, pset_id, dir, traction);
      if (!particles_tractions)
        throw std::runtime_error(
            "Particles tractions are not properly assigned");
    }
  } else
    console_->warn("No particle surface traction is defined for the analysis");

  // Read and assign nodal concentrated forces
  if (loads.find("concentrated_nodal_forces") != loads.end()) {
    for (const auto& nforce : loads["concentrated_nodal_forces"]) {
      // Forces are specified in a file
      if (nforce.find("file") != nforce.end()) {
        std::string force_file = nforce.at("file").template get<std::string>();
        bool nodal_forces = mesh_->assign_nodal_concentrated_forces(
            reader->read_forces(io_->file_name(force_file)));
        if (!nodal_forces)
          throw std::runtime_error(
              "Nodal force file is invalid, forces are not properly "
              "assigned");
        set_node_concentrated_force_ = true;
      } else {
        // Get the math function
        std::shared_ptr<FunctionBase> ffunction = nullptr;
        if (nforce.find("math_function_id") != nforce.end())
          ffunction = math_functions_.at(
              nforce.at("math_function_id").template get<unsigned>());
        // Set id
        int nset_id = nforce.at("nset_id").template get<int>();
        // Direction
        unsigned dir = nforce.at("dir").template get<unsigned>();
        // Traction
        double force = nforce.at("force").template get<double>();

        // Read and assign nodal concentrated forces
        bool nodal_force = mesh_->assign_nodal_concentrated_forces(
            ffunction, nset_id, dir, force);
        if (!nodal_force)
          throw std::runtime_error(
              "Concentrated nodal forces are not properly assigned");
        set_node_concentrated_force_ = true;
      }
    }
  } else
    console_->warn("No concentrated nodal force is defined for the analysis");
}

//! Initialise math functions
template <unsigned Tdim>
bool mpm::MPMBase<Tdim>::initialise_math_functions(const Json& math_functions) {
  bool status = true;
  try {
    // Get materials properties
    for (const auto& function_props : math_functions) {

      // Get math function id
      auto function_id = function_props["id"].template get<unsigned>();

      // Get function type
      const std::string function_type =
          function_props["type"].template get<std::string>();

      // Create a new function from JSON object
      auto function =
          Factory<mpm::FunctionBase, unsigned, const Json&>::instance()->create(
              function_type, std::move(function_id), function_props);

      // Add material to list
      auto insert_status =
          math_functions_.insert(std::make_pair(function->id(), function));

      // If insert material failed
      if (!insert_status.second) {
        status = false;
        throw std::runtime_error(
            "Invalid properties for new math function, fn insertion failed");
      }
    }
  } catch (std::exception& exception) {
    console_->error("#{}: Reading math functions: {}", __LINE__,
                    exception.what());
    status = false;
  }
  return status;
}

//! Node entity sets
template <unsigned Tdim>
void mpm::MPMBase<Tdim>::node_entity_sets(const Json& mesh_props,
                                          bool check_duplicates) {
  try {
    if (mesh_props.find("entity_sets") != mesh_props.end()) {
      std::string entity_sets =
          mesh_props["entity_sets"].template get<std::string>();
      if (!io_->file_name(entity_sets).empty()) {
        bool node_sets = mesh_->create_node_sets(
            (io_->entity_sets(io_->file_name(entity_sets), "node_sets")),
            check_duplicates);
        if (!node_sets)
          throw std::runtime_error("Node sets are not properly assigned");
      }
    } else
      throw std::runtime_error("Entity set JSON not found");
  } catch (std::exception& exception) {
    console_->warn("#{}: Entity sets are undefined {} ", __LINE__,
                   exception.what());
  }
}

//! Node Euler angles
template <unsigned Tdim>
void mpm::MPMBase<Tdim>::node_euler_angles(
    const Json& mesh_props, const std::shared_ptr<mpm::IOMesh<Tdim>>& mesh_io) {
  try {
    if (mesh_props.find("boundary_conditions") != mesh_props.end() &&
        mesh_props["boundary_conditions"].find("nodal_euler_angles") !=
            mesh_props["boundary_conditions"].end()) {
      std::string euler_angles =
          mesh_props["boundary_conditions"]["nodal_euler_angles"]
              .template get<std::string>();
      if (!io_->file_name(euler_angles).empty()) {
        bool rotation_matrices = mesh_->compute_nodal_rotation_matrices(
            mesh_io->read_euler_angles(io_->file_name(euler_angles)));
        if (!rotation_matrices)
          throw std::runtime_error(
              "Euler angles are not properly assigned/computed");
      }
    } else
      throw std::runtime_error("Euler angles JSON not found");
  } catch (std::exception& exception) {
    console_->warn("#{}: Euler angles are undefined {} ", __LINE__,
                   exception.what());
  }
}

// Nodal velocity constraints
template <unsigned Tdim>
void mpm::MPMBase<Tdim>::nodal_velocity_constraints(
    const Json& mesh_props, const std::shared_ptr<mpm::IOMesh<Tdim>>& mesh_io) {
  try {
    // Read and assign velocity constraints
    if (mesh_props.find("boundary_conditions") != mesh_props.end() &&
        mesh_props["boundary_conditions"].find("velocity_constraints") !=
            mesh_props["boundary_conditions"].end()) {
      // Iterate over velocity constraints
      for (const auto& constraints :
           mesh_props["boundary_conditions"]["velocity_constraints"]) {
        // Velocity constraints are specified in a file
        if (constraints.find("file") != constraints.end()) {
          std::string velocity_constraints_file =
              constraints.at("file").template get<std::string>();
          bool velocity_constraints =
              constraints_->assign_nodal_velocity_constraints(
                  mesh_io->read_velocity_constraints(
                      io_->file_name(velocity_constraints_file)));
          if (!velocity_constraints)
            throw std::runtime_error(
                "Velocity constraints are not properly assigned");

        } else {
          // Set id
          int nset_id = constraints.at("nset_id").template get<int>();
          // Direction
          unsigned dir = constraints.at("dir").template get<unsigned>();
          // Velocity
          double velocity = constraints.at("velocity").template get<double>();
          // Add velocity constraint to mesh
          auto velocity_constraint =
              std::make_shared<mpm::VelocityConstraint>(nset_id, dir, velocity);
          bool velocity_constraints =
              constraints_->assign_nodal_velocity_constraint(
                  nset_id, velocity_constraint);
          if (!velocity_constraints)
            throw std::runtime_error(
                "Nodal velocity constraint is not properly assigned");
        }
      }
    } else
      throw std::runtime_error("Velocity constraints JSON not found");
  } catch (std::exception& exception) {
    console_->warn("#{}: Velocity constraints are undefined {} ", __LINE__,
                   exception.what());
  }
}

// Nodal frictional constraints
template <unsigned Tdim>
void mpm::MPMBase<Tdim>::nodal_frictional_constraints(
    const Json& mesh_props, const std::shared_ptr<mpm::IOMesh<Tdim>>& mesh_io) {
  try {
    // Read and assign friction constraints
    if (mesh_props.find("boundary_conditions") != mesh_props.end() &&
        mesh_props["boundary_conditions"].find("friction_constraints") !=
            mesh_props["boundary_conditions"].end()) {
      // Iterate over velocity constraints
      for (const auto& constraints :
           mesh_props["boundary_conditions"]["friction_constraints"]) {
        // Friction constraints are specified in a file
        if (constraints.find("file") != constraints.end()) {
          std::string friction_constraints_file =
              constraints.at("file").template get<std::string>();
          bool friction_constraints =
              constraints_->assign_nodal_friction_constraints(
                  mesh_io->read_friction_constraints(
                      io_->file_name(friction_constraints_file)));
          if (!friction_constraints)
            throw std::runtime_error(
                "Friction constraints are not properly assigned");

        } else {

          // Set id
          int nset_id = constraints.at("nset_id").template get<int>();
          // Direction
          unsigned dir = constraints.at("dir").template get<unsigned>();
          // Sign n
          int sign_n = constraints.at("sign_n").template get<int>();
          // Friction
          double friction = constraints.at("friction").template get<double>();
          // Add friction constraint to mesh
          auto friction_constraint = std::make_shared<mpm::FrictionConstraint>(
              nset_id, dir, sign_n, friction);
          bool friction_constraints =
              constraints_->assign_nodal_frictional_constraint(
                  nset_id, friction_constraint);
          if (!friction_constraints)
            throw std::runtime_error(
                "Nodal friction constraint is not properly assigned");
        }
      }
    } else
      throw std::runtime_error("Friction constraints JSON not found");

  } catch (std::exception& exception) {
    console_->warn("#{}: Friction conditions are undefined {} ", __LINE__,
                   exception.what());
  }
}

// Nodal pressure constraints
template <unsigned Tdim>
void mpm::MPMBase<Tdim>::nodal_pressure_constraints(
    const Json& mesh_props, const std::shared_ptr<mpm::IOMesh<Tdim>>& mesh_io) {
  try {
    // Read and assign pressure constraints
    if (mesh_props.find("boundary_conditions") != mesh_props.end() &&
        mesh_props["boundary_conditions"].find("pressure_constraints") !=
            mesh_props["boundary_conditions"].end()) {

      // Iterate over pressure constraints
      for (const auto& constraints :
           mesh_props["boundary_conditions"]["pressure_constraints"]) {
        // Pore pressure constraint phase indice
        unsigned constraint_phase = constraints["phase_id"];

        // Pore pressure constraints are specified in a file
        if (constraints.find("file") != constraints.end()) {
          std::string pressure_constraints_file =
              constraints.at("file").template get<std::string>();
          bool ppressure_constraints =
              constraints_->assign_nodal_pressure_constraints(
                  constraint_phase,
                  mesh_io->read_pressure_constraints(
                      io_->file_name(pressure_constraints_file)));
          if (!ppressure_constraints)
            throw std::runtime_error(
                "Pore pressure constraints are not properly assigned");
        } else {
          // Get the math function
          std::shared_ptr<FunctionBase> pfunction = nullptr;
          if (constraints.find("math_function_id") != constraints.end())
            pfunction = math_functions_.at(
                constraints.at("math_function_id").template get<unsigned>());
          // Set id
          int nset_id = constraints.at("nset_id").template get<int>();
          // Pressure
          double pressure = constraints.at("pressure").template get<double>();
          // Add pressure constraint to mesh
          constraints_->assign_nodal_pressure_constraint(
              pfunction, nset_id, constraint_phase, pressure);
        }
      }
    } else
      throw std::runtime_error("Pressure constraints JSON not found");

  } catch (std::exception& exception) {
    console_->warn("#{}: Nodal pressure constraints are undefined {} ",
                   __LINE__, exception.what());
  }
}

//! Cell entity sets
template <unsigned Tdim>
void mpm::MPMBase<Tdim>::cell_entity_sets(const Json& mesh_props,
                                          bool check_duplicates) {
  try {
    if (mesh_props.find("entity_sets") != mesh_props.end()) {
      // Read and assign cell sets
      std::string entity_sets =
          mesh_props["entity_sets"].template get<std::string>();
      if (!io_->file_name(entity_sets).empty()) {
        bool cell_sets = mesh_->create_cell_sets(
            (io_->entity_sets(io_->file_name(entity_sets), "cell_sets")),
            check_duplicates);
        if (!cell_sets)
          throw std::runtime_error("Cell sets are not properly assigned");
      }
    } else
      throw std::runtime_error("Cell entity sets JSON not found");

  } catch (std::exception& exception) {
    console_->warn("#{}: Cell entity sets are undefined {} ", __LINE__,
                   exception.what());
  }
}

// Particles cells
template <unsigned Tdim>
void mpm::MPMBase<Tdim>::particles_cells(
    const Json& mesh_props,
    const std::shared_ptr<mpm::IOMesh<Tdim>>& particle_io) {
  try {
    if (mesh_props.find("particle_cells") != mesh_props.end()) {
      std::string fparticles_cells =
          mesh_props["particle_cells"].template get<std::string>();

      if (!io_->file_name(fparticles_cells).empty()) {
        bool particles_cells =
            mesh_->assign_particles_cells(particle_io->read_particles_cells(
                io_->file_name(fparticles_cells)));
        if (!particles_cells)
          throw std::runtime_error(
              "Particle cells are not properly assigned to particles");
      }
    } else
      throw std::runtime_error("Particle cells JSON not found");

  } catch (std::exception& exception) {
    console_->warn("#{}: Particle cells are undefined {} ", __LINE__,
                   exception.what());
  }
}

// Particles volumes
template <unsigned Tdim>
void mpm::MPMBase<Tdim>::particles_volumes(
    const Json& mesh_props,
    const std::shared_ptr<mpm::IOMesh<Tdim>>& particle_io) {
  try {
    if (mesh_props.find("particles_volumes") != mesh_props.end()) {
      std::string fparticles_volumes =
          mesh_props["particles_volumes"].template get<std::string>();
      if (!io_->file_name(fparticles_volumes).empty()) {
        bool particles_volumes =
            mesh_->assign_particles_volumes(particle_io->read_particles_volumes(
                io_->file_name(fparticles_volumes)));
        if (!particles_volumes)
          throw std::runtime_error(
              "Particles volumes are not properly assigned");
      }
    } else
      throw std::runtime_error("Particle volumes JSON not found");
  } catch (std::exception& exception) {
    console_->warn("#{}: Particle volumes are undefined {} ", __LINE__,
                   exception.what());
  }
}

// Particle velocity constraints
template <unsigned Tdim>
void mpm::MPMBase<Tdim>::particle_velocity_constraints() {
  auto mesh_props = io_->json_object("mesh");
  // Create a file reader
  const std::string io_type =
      io_->json_object("mesh")["io_type"].template get<std::string>();
  auto reader = Factory<mpm::IOMesh<Tdim>>::instance()->create(io_type);

  try {
    if (mesh_props.find("boundary_conditions") != mesh_props.end() &&
        mesh_props["boundary_conditions"].find(
            "particles_velocity_constraints") !=
            mesh_props["boundary_conditions"].end()) {

      // Iterate over velocity constraints
      for (const auto& constraints :
           mesh_props["boundary_conditions"]
                     ["particles_velocity_constraints"]) {

        // Set id
        int pset_id = constraints.at("pset_id").template get<int>();
        // Direction
        unsigned dir = constraints.at("dir").template get<unsigned>();
        // Velocity
        double velocity = constraints.at("velocity").template get<double>();
        // Add velocity constraint to mesh
        auto velocity_constraint =
            std::make_shared<mpm::VelocityConstraint>(pset_id, dir, velocity);
        mesh_->create_particle_velocity_constraint(pset_id,
                                                   velocity_constraint);
      }
    } else
      throw std::runtime_error("Particle velocity constraints JSON not found");
  } catch (std::exception& exception) {
    console_->warn("#{}: Particle velocity constraints are undefined {} ",
                   __LINE__, exception.what());
  }
}

// Particles stresses
template <unsigned Tdim>
void mpm::MPMBase<Tdim>::particles_stresses(
    const Json& mesh_props,
    const std::shared_ptr<mpm::IOMesh<Tdim>>& particle_io) {
  try {
    if (mesh_props.find("particles_stresses") != mesh_props.end()) {
      std::string fparticles_stresses =
          mesh_props["particles_stresses"].template get<std::string>();
      if (!io_->file_name(fparticles_stresses).empty()) {

        // Get stresses of all particles
        const auto all_particles_stresses =
            particle_io->read_particles_stresses(
                io_->file_name(fparticles_stresses));

        // Read and assign particles stresses
        if (!mesh_->assign_particles_stresses(all_particles_stresses))
          throw std::runtime_error(
              "Particles stresses are not properly assigned");
      }
    } else
      throw std::runtime_error("Particle stresses JSON not found");

  } catch (std::exception& exception) {
    console_->warn("#{}: Particle stresses are undefined {} ", __LINE__,
                   exception.what());
  }
}

// Particles pore pressures
template <unsigned Tdim>
void mpm::MPMBase<Tdim>::particles_pore_pressures(
    const Json& mesh_props,
    const std::shared_ptr<mpm::IOMesh<Tdim>>& particle_io) {
  try {
    if (mesh_props.find("particles_pore_pressures") != mesh_props.end()) {
      // Get generator type
      const std::string type = mesh_props["particles_pore_pressures"]["type"]
                                   .template get<std::string>();
      // Assign initial pore pressure by file
      if (type == "file") {
        std::string fparticles_pore_pressures =
            mesh_props["particles_pore_pressures"]["location"]
                .template get<std::string>();
        if (!io_->file_name(fparticles_pore_pressures).empty()) {
          // Read and assign particles pore pressures
          if (!mesh_->assign_particles_pore_pressures(
                  particle_io->read_particles_scalar_properties(
                      io_->file_name(fparticles_pore_pressures))))
            throw std::runtime_error(
                "Particles pore pressures are not properly assigned");
        } else
          throw std::runtime_error("Particle pore pressures JSON not found");
      } else if (type == "water_table") {
        // Initialise water tables
        std::map<double, double> reference_points;
        // Vertical direction
        const unsigned dir_v = mesh_props["particles_pore_pressures"]["dir_v"]
                                   .template get<unsigned>();
        // Horizontal direction
        const unsigned dir_h = mesh_props["particles_pore_pressures"]["dir_h"]
                                   .template get<unsigned>();
        // Iterate over water tables
        for (const auto& water_table :
             mesh_props["particles_pore_pressures"]["water_tables"]) {
          // Position coordinate
          double position = water_table.at("position").template get<double>();
          // Direction
          double h0 = water_table.at("h0").template get<double>();
          // Add reference points to mesh
          reference_points.insert(std::make_pair<double, double>(
              static_cast<double>(position), static_cast<double>(h0)));
        }
        // Initialise particles pore pressures by watertable
        mesh_->iterate_over_particles(std::bind(
            &mpm::ParticleBase<Tdim>::initialise_pore_pressure_watertable,
            std::placeholders::_1, dir_v, dir_h, this->gravity_,
            reference_points));
      } else
        throw std::runtime_error(
            "Particle pore pressures generator type is not properly "
            "specified");
    } else
      throw std::runtime_error("Particle pore pressure JSON not found");

  } catch (std::exception& exception) {
    console_->warn("#{}: Particle pore pressures are undefined {} ", __LINE__,
                   exception.what());
  }
}

//! Particle entity sets
template <unsigned Tdim>
void mpm::MPMBase<Tdim>::particle_entity_sets(bool check_duplicates) {
  // Get mesh properties
  auto mesh_props = io_->json_object("mesh");
  // Read and assign particle sets
  try {
    if (mesh_props.find("entity_sets") != mesh_props.end()) {
      std::string entity_sets =
          mesh_props["entity_sets"].template get<std::string>();
      if (!io_->file_name(entity_sets).empty()) {
        bool particle_sets = mesh_->create_particle_sets(
            (io_->entity_sets(io_->file_name(entity_sets), "particle_sets")),
            check_duplicates);

        if (!particle_sets)
          throw std::runtime_error("Particle set creation failed");
      }
    } else
      throw std::runtime_error("Particle entity set JSON not found");

  } catch (std::exception& exception) {
    console_->warn("#{}: Particle sets are undefined {} ", __LINE__,
                   exception.what());
  }
}

// Initialise Damping
template <unsigned Tdim>
bool mpm::MPMBase<Tdim>::initialise_damping(const Json& damping_props) {

  // Read damping JSON object
  bool status = true;
  try {
    // Read damping type
    std::string type = damping_props.at("type").template get<std::string>();
    if (type == "Cundall") damping_type_ = mpm::Damping::Cundall;

    // Read damping factor
    damping_factor_ = damping_props.at("damping_factor").template get<double>();

  } catch (std::exception& exception) {
    console_->warn("#{}: Damping parameters are undefined {} ", __LINE__,
                   exception.what());
    status = false;
  }

  return status;
}

//! Domain decomposition
template <unsigned Tdim>
void mpm::MPMBase<Tdim>::mpi_domain_decompose(bool initial_step) {
#ifdef USE_MPI
  // Initialise MPI rank and size
  int mpi_rank = 0;
  int mpi_size = 1;

  // Get MPI rank
  MPI_Comm_rank(MPI_COMM_WORLD, &mpi_rank);
  // Get number of MPI ranks
  MPI_Comm_size(MPI_COMM_WORLD, &mpi_size);

  if (mpi_size > 1 && mesh_->ncells() > 1) {

    // Initialize MPI
    MPI_Comm comm;
    MPI_Comm_dup(MPI_COMM_WORLD, &comm);

    auto mpi_domain_begin = std::chrono::steady_clock::now();
    console_->info("Rank {}, Domain decomposition started\n", mpi_rank);

#ifdef USE_GRAPH_PARTITIONING
    // Create graph object if empty
    if (initial_step || graph_ == nullptr)
      graph_ = std::make_shared<Graph<Tdim>>(mesh_->cells());

    // Find number of particles in each cell across MPI ranks
    mesh_->find_nglobal_particles_cells();

    // Construct a weighted DAG
    graph_->construct_graph(mpi_size, mpi_rank);

    // Graph partitioning mode
    int mode = 4;  // FAST
    // Create graph partition
    graph_->create_partitions(&comm, mode);
    // Collect the partitions
    auto exchange_cells = graph_->collect_partitions(mpi_size, mpi_rank, &comm);

    // Identify shared nodes across MPI domains
    mesh_->find_domain_shared_nodes();
    // Identify ghost boundary cells
    mesh_->find_ghost_boundary_cells();

    // Delete all the particles which is not in local task parititon
    if (initial_step) mesh_->remove_all_nonrank_particles();
    // Transfer non-rank particles to appropriate cells
    else
      mesh_->transfer_nonrank_particles(exchange_cells);

#endif
    auto mpi_domain_end = std::chrono::steady_clock::now();
    console_->info("Rank {}, Domain decomposition: {} ms", mpi_rank,
                   std::chrono::duration_cast<std::chrono::milliseconds>(
                       mpi_domain_end - mpi_domain_begin)
                       .count());
  }
#endif  // MPI
}

//! MPM pressure smoothing
template <unsigned Tdim>
void mpm::MPMBase<Tdim>::pressure_smoothing(unsigned phase) {
  // Assign pressure to nodes
  mesh_->iterate_over_particles(
      std::bind(&mpm::ParticleBase<Tdim>::map_pressure_to_nodes,
                std::placeholders::_1, phase));

  // Apply pressure constraint
  mesh_->iterate_over_nodes_predicate(
      std::bind(&mpm::NodeBase<Tdim>::apply_pressure_constraint,
                std::placeholders::_1, phase, this->dt_, this->step_),
      std::bind(&mpm::NodeBase<Tdim>::status, std::placeholders::_1));

#ifdef USE_MPI
  int mpi_size = 1;

  // Get number of MPI ranks
  MPI_Comm_size(MPI_COMM_WORLD, &mpi_size);

  // Run if there is more than a single MPI task
  if (mpi_size > 1) {
    // MPI all reduce nodal pressure
    mesh_->template nodal_halo_exchange<double, 1>(
        std::bind(&mpm::NodeBase<Tdim>::pressure, std::placeholders::_1, phase),
        std::bind(&mpm::NodeBase<Tdim>::assign_pressure, std::placeholders::_1,
                  phase, std::placeholders::_2));
  }
#endif

  // Smooth pressure over particles
  mesh_->iterate_over_particles(
      std::bind(&mpm::ParticleBase<Tdim>::compute_pressure_smoothing,
                std::placeholders::_1, phase));
}

//! MPM implicit solver initialization
template <unsigned Tdim>
void mpm::MPMBase<Tdim>::initialise_linear_solver(
    const Json& lin_solver_props,
    tsl::robin_map<
        std::string,
        std::shared_ptr<mpm::SolverBase<Eigen::SparseMatrix<double>>>>&
        linear_solver) {
  // Iterate over specific solver settings
  for (const auto& solver : lin_solver_props) {
    std::string dof = solver["dof"].template get<std::string>();
    std::string solver_type = solver["solver_type"].template get<std::string>();
    // NOTE: Only KrylovPETSC solver is supported for MPI
#ifdef USE_MPI
    // Get number of MPI ranks
    int mpi_size = 1;
    MPI_Comm_size(MPI_COMM_WORLD, &mpi_size);
    if (solver_type != "KrylovPETSC" && mpi_size > 1) {
      console_->warn(
          "The linear solver for DOF:\'{}\' in MPI setting is "
          "automatically set to default: \'KrylovPETSC\'. Only "
          "\'KrylovPETSC\' solver is supported for MPI.",
          dof);
      solver_type = "KrylovPETSC";
    }
#endif
    unsigned max_iter = solver["max_iter"].template get<unsigned>();
    double tolerance = solver["tolerance"].template get<double>();
    auto lin_solver =
        Factory<mpm::SolverBase<Eigen::SparseMatrix<double>>, unsigned,
                double>::instance()
            ->create(solver_type, std::move(max_iter), std::move(tolerance));

    // Specific settings
    if (solver.contains("sub_solver_type"))
      lin_solver->set_sub_solver_type(
          solver["sub_solver_type"].template get<std::string>());
    if (solver.contains("preconditioner_type"))
      lin_solver->set_preconditioner_type(
          solver["preconditioner_type"].template get<std::string>());
    if (solver.contains("abs_tolerance"))
      lin_solver->set_abs_tolerance(
          solver["abs_tolerance"].template get<double>());
    if (solver.contains("div_tolerance"))
      lin_solver->set_div_tolerance(
          solver["div_tolerance"].template get<double>());
    if (solver.contains("verbosity"))
      lin_solver->set_verbosity(solver["verbosity"].template get<unsigned>());

    // Add solver set to map
    linear_solver.insert(
        std::pair<
            std::string,
            std::shared_ptr<mpm::SolverBase<Eigen::SparseMatrix<double>>>>(
            dof, lin_solver));
  }
}<|MERGE_RESOLUTION|>--- conflicted
+++ resolved
@@ -368,12 +368,8 @@
   // Particle entity sets
   this->particle_entity_sets(check_duplicates);
 
-<<<<<<< HEAD
-  this->particle_velocity_constraints(mesh_props, particle_io);
-=======
   // Read and assign particles velocity constraints
   this->particle_velocity_constraints();
->>>>>>> e53ba04a
 
   console_->info("Rank {} Create particle sets: {} ms", mpi_rank,
                  std::chrono::duration_cast<std::chrono::milliseconds>(
