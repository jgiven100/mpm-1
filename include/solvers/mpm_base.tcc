--- conflicted
+++ resolved
@@ -30,6 +30,7 @@
       // Vector variables
       {"displacements", VariableType::Vector},
       {"velocities", VariableType::Vector},
+      {"normals", VariableType::Vector},
       // Tensor variables
       {"strains", VariableType::Tensor},
       {"stresses", VariableType::Tensor}};
@@ -236,11 +237,7 @@
   // Read and assign friction constraints
   this->nodal_frictional_constraints(mesh_props, mesh_io);
 
-<<<<<<< HEAD
-  // Read and assign friction constraints
-=======
-  // Read and assign pore pressure constraints
->>>>>>> d05373f7
+  // Read and assign pressure constraints
   this->nodal_pressure_constraints(mesh_props, mesh_io);
 
   // Initialise cell
@@ -969,14 +966,8 @@
 void mpm::MPMBase<Tdim>::nodal_pressure_constraints(
     const Json& mesh_props, const std::shared_ptr<mpm::IOMesh<Tdim>>& mesh_io) {
   try {
-<<<<<<< HEAD
-
-    unsigned phase = 0;
-
-=======
     // TODO: Get the total phases
     const unsigned Tnphases = 2;
->>>>>>> d05373f7
     // Read and assign pressure constraints
     if (mesh_props.find("boundary_conditions") != mesh_props.end() &&
         mesh_props["boundary_conditions"].find("pressure_constraints") !=
@@ -985,17 +976,6 @@
       // Iterate over pressure constraints
       for (const auto& constraints :
            mesh_props["boundary_conditions"]["pressure_constraints"]) {
-<<<<<<< HEAD
-
-        // Check if it is pressure increment constraints
-        if (constraints.find("increment_boundary") != constraints.end() &&
-            constraints["increment_boundary"])
-          phase += 1;
-
-        // Pressure constraints are specified in a file
-        if (constraints.find("file") != constraints.end()) {
-
-=======
         // Pore pressure constraint phase indice
         unsigned constraint_phase = constraints["phase_id"];
 
@@ -1005,20 +985,10 @@
 
         // Pore pressure constraints are specified in a file
         if (constraints.find("file") != constraints.end()) {
->>>>>>> d05373f7
           std::string pressure_constraints_file =
               constraints.at("file").template get<std::string>();
           bool ppressure_constraints =
               constraints_->assign_nodal_pressure_constraints(
-<<<<<<< HEAD
-                  phase, mesh_io->read_pressure_constraints(
-                             io_->file_name(pressure_constraints_file)));
-          if (!ppressure_constraints)
-            throw std::runtime_error(
-                "Pressure constraints are not properly assigned");
-        } else {
-
-=======
                   constraint_phase,
                   mesh_io->read_pressure_constraints(
                       io_->file_name(pressure_constraints_file)));
@@ -1026,48 +996,26 @@
             throw std::runtime_error(
                 "Pore pressure constraints are not properly assigned");
         } else {
->>>>>>> d05373f7
           // Get the math function
           std::shared_ptr<FunctionBase> pfunction = nullptr;
           if (constraints.find("math_function_id") != constraints.end())
             pfunction = math_functions_.at(
                 constraints.at("math_function_id").template get<unsigned>());
-<<<<<<< HEAD
-
-=======
->>>>>>> d05373f7
           // Set id
           int nset_id = constraints.at("nset_id").template get<int>();
           // Pressure
           double pressure = constraints.at("pressure").template get<double>();
-<<<<<<< HEAD
-          // Phase if available
-          if (constraints.contains("phase"))
-            phase = constraints.at("phase").template get<unsigned int>();
-          // Add friction constraint to mesh
-          auto pressure_constraint = std::make_shared<mpm::PressureConstraint>(
-              nset_id, phase, pressure);
-          // Add pressure constraint to mesh
-          constraints_->assign_nodal_pressure_constraint(pfunction,
-                                                         pressure_constraint);
-=======
           // Add pressure constraint to mesh
           constraints_->assign_nodal_pressure_constraint(
               pfunction, nset_id, constraint_phase, pressure);
->>>>>>> d05373f7
         }
       }
     } else
       throw std::runtime_error("Pressure constraints JSON not found");
 
   } catch (std::exception& exception) {
-<<<<<<< HEAD
-    console_->warn("#{}: Pressure conditions are undefined {} ", __LINE__,
-                   exception.what());
-=======
     console_->warn("#{}: Nodal pressure constraints are undefined {} ",
                    __LINE__, exception.what());
->>>>>>> d05373f7
   }
 }
 
@@ -1325,20 +1273,6 @@
   return status;
 }
 
-//! Locate particle
-template <unsigned Tdim>
-void mpm::MPMBase<Tdim>::locate_particle() {
-  // Locate particle
-  auto unlocatable_particles = mesh_->locate_particles_mesh();
-
-  if (!unlocatable_particles.empty() && this->locate_particles_)
-    throw std::runtime_error("Particle outside the mesh domain");
-  // If unable to locate particles remove particles
-  if (!unlocatable_particles.empty() && !this->locate_particles_)
-    for (const auto& remove_particle : unlocatable_particles)
-      mesh_->remove_particle(remove_particle);
-}
-
 //! Domain decomposition
 template <unsigned Tdim>
 void mpm::MPMBase<Tdim>::mpi_domain_decompose(bool initial_step) {
