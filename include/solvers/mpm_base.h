--- conflicted
+++ resolved
@@ -264,13 +264,10 @@
   double damping_factor_{0.};
   //! Locate particles
   bool locate_particles_{true};
-<<<<<<< HEAD
   //! XMPM Solver
   bool xmpm_{false};
-=======
   //! Nonlocal node neighbourhood
   unsigned node_neighbourhood_{0};
->>>>>>> 5fe982de
 
 #ifdef USE_GRAPH_PARTITIONING
   // graph pass the address of the container of cell
