--- conflicted
+++ resolved
@@ -294,13 +294,10 @@
   double damping_factor_{0.};
   //! Locate particles
   bool locate_particles_{true};
-<<<<<<< HEAD
   //! XMPM Solver
   bool xmpm_{false};
-=======
   //! VTK point variables
   tsl::robin_map<mpm::VariableType, std::vector<std::string>> vtk_point_vars_;
->>>>>>> 14735de7
 
   /**
    * \defgroup Nonlocal Variables for nonlocal MPM
