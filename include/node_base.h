#ifndef MPM_NODE_BASE_H_
#define MPM_NODE_BASE_H_

#include <array>
#include <limits>
#include <map>
#include <mutex>
#include <set>
#include <tuple>
#include <vector>

#include <Eigen/Dense>
#include <tsl/ordered_map.h>

#include "data_types.h"
#include "function_base.h"
#include "mpm_properties.h"
#include "nodal_properties.h"

namespace mpm {

//! Nodal phases
enum NodePhase : unsigned int {
  nMixture = 0,
  nSolid = 0,
  nLiquid = 1,
  nGas = 2
};

//! NodeBase base class for nodes
//! \brief Base class that stores the information about node_bases
//! \details NodeBase class: id_ and coordinates.
//! \tparam Tdim Dimension
template <unsigned Tdim>
class NodeBase {
 public:
  //! Define a vector of size dimension
  using VectorDim = Eigen::Matrix<double, Tdim, 1>;

  // Constructor with id and coordinates
  //! \param[in] id assign as the id_ of the node
  //! \param[in] coords coordinates of the node
  NodeBase(mpm::Index id, const VectorDim& coords){};

  //! Destructor
  virtual ~NodeBase(){};

  //! Delete copy constructor
  NodeBase(const NodeBase<Tdim>&) = delete;

  //! Delete assignement operator
  NodeBase& operator=(const NodeBase<Tdim>&) = delete;

  //! Return id of the nodebase
  virtual Index id() const = 0;

  //! Initialise shared pointer to nodal properties pool
  //! \param[in] prop_id Property id in the nodal property pool
  //! \param[in] nodal_properties Shared pointer to nodal properties pool
  virtual void initialise_property_handle(
      unsigned prop_id,
      std::shared_ptr<mpm::NodalProperties> property_handle) noexcept = 0;

  //! Assign coordinates
  virtual void assign_coordinates(const VectorDim& coord) = 0;

  //! Return coordinates
  //! \retval coordinates_ return coordinates of the nodebase
  virtual VectorDim coordinates() const = 0;

  //! Initialise properties
  virtual void initialise() noexcept = 0;

  //! Return degrees of freedom
  virtual unsigned dof() const = 0;

  //! Assign status
  virtual void assign_status(bool status) = 0;

  //! Return status
  virtual bool status() const = 0;

  //! Update scalar property at the nodes
  //! \param[in] property Name of the property to update
  //! \param[in] update A boolean to update (true) or assign (false)
  //! \param[in] phase Index corresponding to the phase
  //! \param[in] value Property value from the particles in a cell
  virtual void update_scalar_property(mpm::properties::Scalar property,
                                      bool update, unsigned phase,
                                      double value) noexcept = 0;

  //! Return property at a given node for a given phase
  //! \param[in] phase Index corresponding to the phase
  virtual double scalar_property(mpm::properties::Scalar property,
                                 unsigned phase) const = 0;

  //! Update vector property at the nodes
  //! \param[in] property Name of the property to update
  //! \param[in] update A boolean to update (true) or assign (false)
  //! \param[in] phase Index corresponding to the phase
  //! \param[in] value Property value from the particles in a cell
  virtual void update_vector_property(
      mpm::properties::Vector property, bool update, unsigned phase,
      const Eigen::Matrix<double, Tdim, 1>& value) noexcept = 0;

  //! Return property at a given node for a given phase
  //! \param[in] phase Index corresponding to the phase
  virtual Eigen::Matrix<double, Tdim, 1> vector_property(
      mpm::properties::Vector property, unsigned phase) const = 0;

  //! Update mass at the nodes from particle
  //! \param[in] update A boolean to update (true) or assign (false)
  //! \param[in] phase Index corresponding to the phase
  //! \param[in] mass Mass from the particles in a cell
  virtual void update_mass(bool update, unsigned phase,
                           double mass) noexcept = 0;

  //! Return mass at a given node for a given phase
  virtual double mass(unsigned phase) const = 0;

  //! Update volume at the nodes from particle
  //! \param[in] update A boolean to update (true) or assign (false)
  //! \param[in] phase Index corresponding to the phase
  //! \param[in] volume Volume from the particles in a cell
  virtual void update_volume(bool update, unsigned phase,
                             double volume) noexcept = 0;

  //! Return volume at a given node for a given phase
  virtual double volume(unsigned phase) const = 0;

  //! Assign concentrated force to the node
  //! \param[in] direction Index corresponding to the direction of traction
  //! \param[in] traction Nodal concentrated force in specified direction
  //! \param[in] function math function
  //! \retval status Assignment status
  virtual bool assign_concentrated_force(
      unsigned phase, unsigned direction, double traction,
      const std::shared_ptr<FunctionBase>& function) = 0;

  //! Apply concentrated force to external force
  //! \param[in] phase Index corresponding to the phase
  //! \param[in] current time
  virtual void apply_concentrated_force(unsigned phase,
                                        double current_time) = 0;

  //! Update external force (body force / traction force)
  //! \param[in] update A boolean to update (true) or assign (false)
  //! \param[in] phase Index corresponding to the phase
  //! \param[in] force External force from the particles in a cell
  virtual void update_external_force(bool update, unsigned phase,
                                     const VectorDim& force) noexcept = 0;

  //! Return external force
  //! \param[in] phase Index corresponding to the phase
  virtual VectorDim external_force(unsigned phase) const = 0;

  //! Update internal force (body force / traction force)
  //! \param[in] update A boolean to update (true) or assign (false)
  //! \param[in] phase Index corresponding to the phase
  //! \param[in] force Internal force from the particles in a cell
  virtual void update_internal_force(bool update, unsigned phase,
                                     const VectorDim& force) noexcept = 0;

  //! Return internal force
  //! \param[in] phase Index corresponding to the phase
  virtual VectorDim internal_force(unsigned phase) const = 0;

  //! Return drag force coefficient
  virtual VectorDim drag_force_coefficient() const = 0;

  //! Update pressure at the nodes from particle
  //! \param[in] update A boolean to update (true) or assign (false)
  //! \param[in] phase Index corresponding to the phase
  //! \param[in] mass_pressure Product of mass x pressure of a particle
  virtual void update_mass_pressure(bool update, unsigned phase,
                                    double mass_pressure) noexcept = 0;

<<<<<<< HEAD
  //! Update drag force coefficient
  //! \param[in] update A boolean to update (true) or assign (false)
  //! \param[in] drag_force Drag force from the particles in a cell
  //! \retval status Update status
  virtual bool update_drag_force_coefficient(bool update,
                                             const VectorDim& drag_force) = 0;
=======
  //! Compute pressure from the mass pressure
  virtual void compute_pressure() = 0;
>>>>>>> ae339f1a

  //! Assign pressure at the nodes from particle
  //! \param[in] update A boolean to update (true) or assign (false)
  //! \param[in] phase Index corresponding to the phase
  //! \param[in] pressure Pressure of a particle
  virtual void update_pressure(bool update, unsigned phase,
                               double pressure) = 0;

  //! Return pressure at a given node for a given phase
  //! \param[in] phase Index corresponding to the phase
  virtual double pressure(unsigned phase) const = 0;

  //! Update nodal momentum
  //! \param[in] update A boolean to update (true) or assign (false)
  //! \param[in] phase Index corresponding to the phase
  //! \param[in] momentum Momentum from the particles in a cell
  virtual void update_momentum(bool update, unsigned phase,
                               const VectorDim& momentum) noexcept = 0;

  //! Return momentum
  //! \param[in] phase Index corresponding to the phase
  virtual VectorDim momentum(unsigned phase) const = 0;

  //! Compute velocity from the momentum
  virtual void compute_velocity() = 0;

  //! Return velocity
  //! \param[in] phase Index corresponding to the phase
  virtual VectorDim velocity(unsigned phase) const = 0;

  //! Update nodal acceleration
  //! \param[in] update A boolean to update (true) or assign (false)
  //! \param[in] phase Index corresponding to the phase
  //! \param[in] acceleration Acceleration from the particles in a cell
  virtual void update_acceleration(bool update, unsigned phase,
                                   const VectorDim& acceleration) = 0;

  //! Return acceleration
  //! \param[in] phase Index corresponding to the phase
  virtual VectorDim acceleration(unsigned phase) const = 0;

  //! Compute acceleration
  //! \param[in] dt Time-step
  virtual bool compute_acceleration_velocity(unsigned phase,
                                             double dt) noexcept = 0;

  //! Compute acceleration and velocity with cundall damping factor
  //! \param[in] phase Index corresponding to the phase
  //! \param[in] dt Timestep in analysis
  //! \param[in] damping_factor Damping factor
  virtual bool compute_acceleration_velocity_cundall(
      unsigned phase, double dt, double damping_factor) noexcept = 0;

  //! Assign velocity constraint
  //! Directions can take values between 0 and Dim * Nphases
  //! \param[in] dir Direction of velocity constraint
  //! \param[in] velocity Applied velocity constraint
  virtual bool assign_velocity_constraint(unsigned dir, double velocity) = 0;

  //! Apply velocity constraints
  virtual void apply_velocity_constraints() = 0;

  //! Assign friction constraint
  //! Directions can take values between 0 and Dim * Nphases
  //! \param[in] dir Direction of friction constraint
  //! \param[in] sign Sign of normal wrt coordinate system for friction
  //! \param[in] friction Applied friction constraint
  virtual bool assign_friction_constraint(unsigned dir, int sign,
                                          double friction) = 0;

  //! Apply friction constraints
  //! \param[in] dt Time-step
  virtual void apply_friction_constraints(double dt) = 0;

  //! Assign rotation matrix
  //! \param[in] rotation_matrix Rotation matrix of the node
  virtual void assign_rotation_matrix(
      const Eigen::Matrix<double, Tdim, Tdim>& rotation_matrix) = 0;

  //! Add material id from material points to list of materials in materials_
  //! \param[in] id Material id to be stored at the node
  virtual void append_material_id(unsigned id) = 0;

  //! Return material ids in node
  virtual std::set<unsigned> material_ids() const = 0;

  //! Assign MPI rank to node
  //! \param[in] rank MPI Rank of the node
  virtual bool mpi_rank(unsigned rank) = 0;

  //! Assign MPI rank to node
  //! \param[in] rank MPI Rank of the node
  virtual std::set<unsigned> mpi_ranks() const = 0;

  //! Clear MPI ranks on node
  virtual void clear_mpi_ranks() = 0;

  //! Return ghost id
  virtual Index ghost_id() const = 0;

  //! Set ghost id
  virtual void ghost_id(Index gid) = 0;

  //! Update nodal property at the nodes from particle
  //! \param[in] update A boolean to update (true) or assign (false)
  //! \param[in] property Property name
  //! \param[in] property_value Property quantity from the particles in the cell
  //! \param[in] mat_id Id of the material within the property data
  //! \param[in] nprops Dimension of property (1 if scalar, Tdim if vector)
  virtual void update_property(bool update, const std::string& property,
                               const Eigen::MatrixXd& property_value,
                               unsigned mat_id, unsigned nprops) noexcept = 0;

  //! Compute multimaterial change in momentum
  virtual void compute_multimaterial_change_in_momentum() = 0;

  //! Compute multimaterial separation vector
  virtual void compute_multimaterial_separation_vector() = 0;

<<<<<<< HEAD
  //! Compute acceleration and velocity for two phase
  //! \param[in] dt Timestep in analysis
  virtual bool compute_acceleration_velocity_twophase_explicit(
      double dt) noexcept = 0;

  //! Compute acceleration and velocity for two phase with cundall damping
  //! \param[in] dt Timestep in analysis
  virtual bool compute_acceleration_velocity_twophase_explicit_cundall(
      double dt, double damping_factor) noexcept = 0;
=======
  //! Compute multimaterial normal unit vector
  virtual void compute_multimaterial_normal_unit_vector() = 0;
>>>>>>> ae339f1a

};  // NodeBase class
}  // namespace mpm

#endif  // MPM_NODE_BASE_H_<|MERGE_RESOLUTION|>--- conflicted
+++ resolved
@@ -175,17 +175,14 @@
   virtual void update_mass_pressure(bool update, unsigned phase,
                                     double mass_pressure) noexcept = 0;
 
-<<<<<<< HEAD
   //! Update drag force coefficient
   //! \param[in] update A boolean to update (true) or assign (false)
   //! \param[in] drag_force Drag force from the particles in a cell
   //! \retval status Update status
   virtual bool update_drag_force_coefficient(bool update,
                                              const VectorDim& drag_force) = 0;
-=======
   //! Compute pressure from the mass pressure
   virtual void compute_pressure() = 0;
->>>>>>> ae339f1a
 
   //! Assign pressure at the nodes from particle
   //! \param[in] update A boolean to update (true) or assign (false)
@@ -305,7 +302,6 @@
   //! Compute multimaterial separation vector
   virtual void compute_multimaterial_separation_vector() = 0;
 
-<<<<<<< HEAD
   //! Compute acceleration and velocity for two phase
   //! \param[in] dt Timestep in analysis
   virtual bool compute_acceleration_velocity_twophase_explicit(
@@ -315,10 +311,9 @@
   //! \param[in] dt Timestep in analysis
   virtual bool compute_acceleration_velocity_twophase_explicit_cundall(
       double dt, double damping_factor) noexcept = 0;
-=======
+
   //! Compute multimaterial normal unit vector
   virtual void compute_multimaterial_normal_unit_vector() = 0;
->>>>>>> ae339f1a
 
 };  // NodeBase class
 }  // namespace mpm
