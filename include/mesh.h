#ifndef MPM_MESH_H_
#define MPM_MESH_H_

#include <algorithm>
#include <array>
#include <limits>
#include <memory>
#include <numeric>
#include <vector>

// Eigen
#include "Eigen/Dense"
// MPI
#ifdef USE_MPI
#include "mpi.h"
#endif
// TBB
#include <tbb/parallel_for.h>
#include <tbb/parallel_for_each.h>

#include <tsl/robin_map.h>

#include "cell.h"
#include "container.h"
#include "factory.h"
#include "geometry.h"
<<<<<<< HEAD
#include "hdf5.h"
#include "levelset.h"
=======
#include "hdf5_particle.h"
>>>>>>> 2b915cb9
#include "logger.h"
#include "material/material.h"
#include "mpi_datatypes.h"
#include "node.h"
#include "particle.h"
#include "particle_base.h"

namespace mpm {

//! Mesh class
//! \brief Base class that stores the information about meshes
//! \details Mesh class which stores the particles, nodes, cells and neighbours
//! \tparam Tdim Dimension
template <unsigned Tdim>
class Mesh {
 public:
  //! Define a vector of size dimension
  using VectorDim = Eigen::Matrix<double, Tdim, 1>;

  // Construct a mesh with a global unique id
  //! \param[in] id Global mesh id
  //! \param[in] isoparametric Mesh is isoparametric
  Mesh(unsigned id, bool isoparametric = true);

  //! Default destructor
  ~Mesh() = default;

  //! Delete copy constructor
  Mesh(const Mesh<Tdim>&) = delete;

  //! Delete assignement operator
  Mesh& operator=(const Mesh<Tdim>&) = delete;

  //! Return id of the mesh
  unsigned id() const { return id_; }

  //! Return if a mesh is isoparametric
  bool is_isoparametric() const { return isoparametric_; }

  //! Create nodes from coordinates
  //! \param[in] gnid Global node id
  //! \param[in] node_type Node type
  //! \param[in] coordinates Nodal coordinates
  //! \param[in] check_duplicates Parameter to check duplicates
  //! \retval status Create node status
  bool create_nodes(mpm::Index gnid, const std::string& node_type,
                    const std::vector<VectorDim>& coordinates,
                    bool check_duplicates = true);

  //! Add a node to the mesh
  //! \param[in] node A shared pointer to node
  //! \param[in] check_duplicates Parameter to check duplicates
  //! \retval insertion_status Return the successful addition of a node
  bool add_node(const std::shared_ptr<mpm::NodeBase<Tdim>>& node,
                bool check_duplicates = true);

  //! Remove a node from the mesh
  //! \param[in] node A shared pointer to node
  //! \retval insertion_status Return the successful addition of a node
  bool remove_node(const std::shared_ptr<mpm::NodeBase<Tdim>>& node);

  //! Return the number of nodes
  mpm::Index nnodes() const { return nodes_.size(); }

  //! Iterate over nodes
  //! \tparam Toper Callable object typically a baseclass functor
  template <typename Toper>
  void iterate_over_nodes(Toper oper);

  //! Iterate over nodes with predicate
  //! \tparam Toper Callable object typically a baseclass functor
  //! \tparam Tpred Predicate
  template <typename Toper, typename Tpred>
  void iterate_over_nodes_predicate(Toper oper, Tpred pred);

  //! Create a list of active nodes in mesh
  void find_active_nodes();

  //! Iterate over active nodes
  //! \tparam Toper Callable object typically a baseclass functor
  template <typename Toper>
  void iterate_over_active_nodes(Toper oper);

#ifdef USE_MPI
  //! All reduce over nodal scalar property
  //! \tparam Tgetfunctor Functor for getter
  //! \tparam Tsetfunctor Functor for setter
  //! \param[in] getter Getter function
  template <typename Tgetfunctor, typename Tsetfunctor>
  void allreduce_nodal_scalar_property(Tgetfunctor getter, Tsetfunctor setter);
#endif

#ifdef USE_MPI
  //! All reduce over nodal vector property
  //! \tparam Tgetfunctor Functor for getter
  //! \tparam Tsetfunctor Functor for setter
  //! \param[in] getter Getter function
  template <typename Tgetfunctor, typename Tsetfunctor>
  void allreduce_nodal_vector_property(Tgetfunctor getter, Tsetfunctor setter);
#endif

  //! Create cells from list of nodes
  //! \param[in] gcid Global cell id
  //! \param[in] element Element type
  //! \param[in] cells Node ids of cells
  //! \param[in] check_duplicates Parameter to check duplicates
  //! \retval status Create cells status
  bool create_cells(mpm::Index gnid,
                    const std::shared_ptr<mpm::Element<Tdim>>& element,
                    const std::vector<std::vector<mpm::Index>>& cells,
                    bool check_duplicates = true);

  //! Add a cell from the mesh
  //! \param[in] cell A shared pointer to cell
  //! \param[in] check_duplicates Parameter to check duplicates
  //! \retval insertion_status Return the successful addition of a cell
  bool add_cell(const std::shared_ptr<mpm::Cell<Tdim>>& cell,
                bool check_duplicates = true);

  //! Remove a cell from the mesh
  //! \param[in] cell A shared pointer to cell
  //! \retval insertion_status Return the successful addition of a cell
  bool remove_cell(const std::shared_ptr<mpm::Cell<Tdim>>& cell);

  //! Number of cells in the mesh
  mpm::Index ncells() const { return cells_.size(); }

  //! Iterate over cells
  //! \tparam Toper Callable object typically a baseclass functor
  template <typename Toper>
  void iterate_over_cells(Toper oper);

  //! Create particles from coordinates
  //! \param[in] gpids Global particle ids
  //! \param[in] particle_type Particle type
  //! \param[in] coordinates Nodal coordinates
  //! \param[in] check_duplicates Parameter to check duplicates
  //! \retval status Create particle status
  bool create_particles(const std::vector<mpm::Index>& gpids,
                        const std::string& particle_type,
                        const std::vector<VectorDim>& coordinates,
                        bool check_duplicates = true);

  //! Add a particle to the mesh
  //! \param[in] particle A shared pointer to particle
  //! \param[in] checks Parameter to check duplicates and addition
  //! \retval insertion_status Return the successful addition of a particle
  bool add_particle(const std::shared_ptr<mpm::ParticleBase<Tdim>>& particle,
                    bool checks = true);

  //! Remove a particle from the mesh
  //! \param[in] particle A shared pointer to particle
  //! \retval insertion_status Return the successful addition of a particle
  bool remove_particle(
      const std::shared_ptr<mpm::ParticleBase<Tdim>>& particle);

  //! Remove a particle by id
  bool remove_particle_by_id(mpm::Index id);

  //! Remove all particles in a cell in nonlocal rank
  void remove_all_nonrank_particles();

  //! Transfer particles to different ranks in nonlocal rank cells
  void transfer_nonrank_particles();

  //! Find shared nodes across MPI domains in the mesh
  void find_domain_shared_nodes();

  //! Number of particles in the mesh
  mpm::Index nparticles() const { return particles_.size(); }

  //! Locate particles in a cell
  //! Iterate over all cells in a mesh to find the cell in which particles
  //! are located.
  //! \retval particles Particles which cannot be located in the mesh
  std::vector<std::shared_ptr<mpm::ParticleBase<Tdim>>> locate_particles_mesh();

  //! Iterate over particles
  //! \tparam Toper Callable object typically a baseclass functor
  template <typename Toper>
  void iterate_over_particles(Toper oper);

  //! Iterate over particle set
  //! \tparam Toper Callable object typically a baseclass functor
  //! \param[in] set_id particle set id
  template <typename Toper>
  void iterate_over_particle_set(unsigned set_id, Toper oper);

  //! Return coordinates of particles
  std::vector<Eigen::Matrix<double, 3, 1>> particle_coordinates();

  //! Return particles vector data
  //! \param[in] attribute Name of the vector data attribute
  //! \param[in] phase Index corresponding to the phase
  std::vector<Eigen::Matrix<double, 3, 1>> particles_vector_data(
      const std::string& attribute, unsigned phase);

  //! Assign velocity constraints to nodes
  //! \param[in] velocity_constraints Constraint at node, dir, and velocity
  bool assign_velocity_constraints(
      const std::vector<std::tuple<mpm::Index, unsigned, double>>&
          velocity_constraints);

  //! Assign velocity constraints to cells
  //! \param[in] velocity_constraints Constraint at cell id, face id, dir, and
  //! velocity
  bool assign_cell_velocity_constraints(
      const std::vector<std::tuple<mpm::Index, unsigned, unsigned, double>>&
          velocity_constraints);

  //! Assign friction constraints to nodes
  //! \param[in] friction_constraints Constraint at node, dir, sign, and
  //! friction
  bool assign_friction_constraints(
      const std::vector<std::tuple<mpm::Index, unsigned, int, double>>&
          friction_constraints);

  //! Compute and assign rotation matrix to nodes
  //! \param[in] euler_angles Map of node number and respective euler_angles
  bool compute_nodal_rotation_matrices(
      const std::map<mpm::Index, Eigen::Matrix<double, Tdim, 1>>& euler_angles);

  //! Assign particles volumes
  //! \param[in] particle_volumes Volume at dir on particle
  bool assign_particles_volumes(
      const std::vector<std::tuple<mpm::Index, double>>& particle_volumes);

  //! Assign particles tractions
  //! \param[in] particle_tractions Traction at dir on particle
  bool assign_particles_tractions(
      const std::vector<std::tuple<mpm::Index, unsigned, double>>&
          particle_tractions);

  //! Assign nodal traction force
  //! \param[in] nodal_tractions Traction at dir on nodes
  bool assign_nodal_tractions(
      const std::vector<std::tuple<mpm::Index, unsigned, double>>&
          nodal_tractions);

  //! Assign particles velocity constraints
  //! \param[in] particle_velocity_constraints velocity at dir on particle
  bool assign_particles_velocity_constraints(
      const std::vector<std::tuple<mpm::Index, unsigned, double>>&
          particle_velocity_constraints);

  //! Assign particles stresses
  //! \param[in] particle_stresses Initial stresses of particle
  bool assign_particles_stresses(
      const std::vector<Eigen::Matrix<double, 6, 1>>& particle_stresses);

  //! Assign particles cells
  //! \param[in] particles_cells Particles and cells
  bool assign_particles_cells(
      const std::vector<std::array<mpm::Index, 2>>& particles_cells);

  //! Return particles cells
  //! \retval particles_cells Particles and cells
  std::vector<std::array<mpm::Index, 2>> particles_cells() const;

  //! Return status of the mesh. A mesh is active, if at least one particle is
  //! present
  bool status() const { return particles_.size(); }

  //! Generate points
  //! \param[in] nquadratures Number of points per direction in cell
  //! \param[in] particle_type Particle type
  //! \retval point Material point coordinates
  void generate_material_points(unsigned nquadratures,
                                const std::string& particle_type);

  //! Initialise material models
  //! \param[in] materials Material models
  void initialise_material_models(
      const std::map<unsigned, std::shared_ptr<mpm::Material<Tdim>>>&
          materials) {
    materials_ = materials;
  }

  //! Find cell neighbours
  void compute_cell_neighbours();

  //! Add a neighbour mesh, using the local id for the new mesh and a mesh
  //! pointer
  //! \param[in] local_id local id of the mesh
  //! \param[in] neighbour A shared pointer to the neighbouring mesh
  //! \retval insertion_status Return the successful addition of a node
  bool add_neighbour(unsigned local_id,
                     const std::shared_ptr<Mesh<Tdim>>& neighbour);

  //! Return the number of neighbouring meshes
  unsigned nneighbours() const { return neighbour_meshes_.size(); }

  //! Find ghost boundary cells
  void find_ghost_boundary_cells();

  //! Write HDF5 particles
  //! \param[in] phase Index corresponding to the phase
  //! \param[in] filename Name of HDF5 file to write particles data
  //! \retval status Status of writing HDF5 output
  bool write_particles_hdf5(unsigned phase, const std::string& filename);

  //! Read HDF5 particles
  //! \param[in] phase Index corresponding to the phase
  //! \param[in] filename Name of HDF5 file to write particles data
  //! \retval status Status of reading HDF5 output
  bool read_particles_hdf5(unsigned phase, const std::string& filename);

  //! Return nodal coordinates
  std::vector<Eigen::Matrix<double, 3, 1>> nodal_coordinates() const;

  //! Return node pairs
  std::vector<std::array<mpm::Index, 2>> node_pairs() const;

  //! Create map of container of particles in sets
  //! \param[in] map of particles ids in sets
  //! \param[in] check_duplicates Parameter to check duplicates
  //! \retval status Status of  create particle sets
  bool create_particle_sets(
      const tsl::robin_map<mpm::Index, std::vector<mpm::Index>>& particle_sets,
      bool check_duplicates);

  //! Return the number of level sets defined
  //! \retval number of level sets
  unsigned nlevelsets() const { return level_sets_.size(); }

  //! Get the container of cell
  mpm::Container<Cell<Tdim>> cells();

  //! Return particle cell ids
  std::map<mpm::Index, mpm::Index>* particles_cell_ids();

  //! Return nghost cells
  unsigned nghost_cells() const { return ghost_cells_.size(); }

  //! Return nlocal ghost cells
  unsigned nlocal_ghost_cells() const { return local_ghost_cells_.size(); }

 private:
  // Locate a particle in mesh cells
  bool locate_particle_cells(
      const std::shared_ptr<mpm::ParticleBase<Tdim>>& particle);

 private:
  //! mesh id
  unsigned id_{std::numeric_limits<unsigned>::max()};
  //! Isoparametric mesh
  bool isoparametric_{true};
  //! Container of mesh neighbours
  Map<Mesh<Tdim>> neighbour_meshes_;
  //! Container of particles
  Container<ParticleBase<Tdim>> particles_;
  //! Container of particles ids and cell ids
  std::map<mpm::Index, mpm::Index> particles_cell_ids_;
  //! Container of particle sets
  tsl::robin_map<unsigned, Container<ParticleBase<Tdim>>> particle_sets_;
  //! Map of particles for fast retrieval
  Map<ParticleBase<Tdim>> map_particles_;
  //! Container of nodes
  Container<NodeBase<Tdim>> nodes_;
  //! Container of domain shared nodes
  Container<NodeBase<Tdim>> domain_shared_nodes_;
  //! Boundary nodes
  Container<NodeBase<Tdim>> boundary_nodes_;
  //! Container of node sets
  tsl::robin_map<unsigned, Container<NodeBase<Tdim>>> node_sets_;
  //! Container of active nodes
  Container<NodeBase<Tdim>> active_nodes_;
  //! Map of nodes for fast retrieval
  Map<NodeBase<Tdim>> map_nodes_;
  //! Map of cells for fast retrieval
  Map<Cell<Tdim>> map_cells_;
  //! Container of cells
  Container<Cell<Tdim>> cells_;
  //! Container of ghost cells sharing the current MPI rank
  Container<Cell<Tdim>> ghost_cells_;
  //! Container of local ghost cells
  Container<Cell<Tdim>> local_ghost_cells_;
  //! Map of ghost cells to the neighbours ranks
  std::map<unsigned, std::vector<unsigned>> ghost_cells_neighbour_ranks_;
  //! Faces and cells
  std::multimap<std::vector<mpm::Index>, mpm::Index> faces_cells_;
  //! Materials
  std::map<unsigned, std::shared_ptr<mpm::Material<Tdim>>> materials_;
  //! Logger
  std::unique_ptr<spdlog::logger> console_;
<<<<<<< HEAD
  // Level sets
  std::unordered_map<unsigned, std::shared_ptr<LevelSet<Tdim>>> level_sets_;
=======
  //! TBB grain size
  int tbb_grain_size_{100};
>>>>>>> 2b915cb9
};  // Mesh class
}  // namespace mpm

#include "mesh.tcc"

#endif  // MPM_MESH_H_<|MERGE_RESOLUTION|>--- conflicted
+++ resolved
@@ -24,12 +24,8 @@
 #include "container.h"
 #include "factory.h"
 #include "geometry.h"
-<<<<<<< HEAD
-#include "hdf5.h"
+#include "hdf5_particle.h"
 #include "levelset.h"
-=======
-#include "hdf5_particle.h"
->>>>>>> 2b915cb9
 #include "logger.h"
 #include "material/material.h"
 #include "mpi_datatypes.h"
@@ -415,13 +411,10 @@
   std::map<unsigned, std::shared_ptr<mpm::Material<Tdim>>> materials_;
   //! Logger
   std::unique_ptr<spdlog::logger> console_;
-<<<<<<< HEAD
   // Level sets
   std::unordered_map<unsigned, std::shared_ptr<LevelSet<Tdim>>> level_sets_;
-=======
   //! TBB grain size
   int tbb_grain_size_{100};
->>>>>>> 2b915cb9
 };  // Mesh class
 }  // namespace mpm
 
